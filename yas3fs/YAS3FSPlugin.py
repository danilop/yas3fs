--- conflicted
+++ resolved
@@ -28,7 +28,6 @@
                 if not issubclass(klass[1], YAS3FSPlugin):
                     continue
 
-<<<<<<< HEAD
                 if expected_class is None or expected_class == klass[0]:
                     class_inst = klass[1](yas3fs)
                     break
@@ -37,10 +36,6 @@
 
         if not class_inst:
             raise Exception("cannot load plugin class " + expected_class + " " + e)
-=======
-		if not class_inst:
-			raise Exception("cannot load plugin class " + expected_class)
->>>>>>> 9f61418e
 
         return class_inst
 
@@ -71,7 +66,7 @@
                 selfless_args = None
                 if args[1]:
                     selfless_args = args[1:]
-                self.logger.info("PLUGIN do_cmd_on_s3_now_w_retries FAILED" + " " + str(selfless_args))
+                self.logger.info("PLUGIN do_cmd_on_s3_now_w_retries FAILED"+" "+str(selfless_args))
 
             return args[2]  # ????
         return wrapper