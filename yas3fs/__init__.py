#!/usr/bin/env python
from __future__ import print_function

"""
Yet Another S3-backed File System, or yas3fs
is a FUSE file system that is designed for speed
caching data locally and using SNS to notify
other nodes for changes that need cache invalidation.
"""

import argparse
import logging
import os
import os.path
import pprint
import sys
<<<<<<< HEAD
import time
=======
import json
import threading
import socket
import itertools
import base64
import logging
import signal
import io
import re
import uuid
import copy
import traceback
import datetime as dt
import gc # For debug only
import pprint # For debug only
import pdb  # For debug only

if sys.version_info < (3, ):  # python2
    from urllib import unquote_plus
    from urlparse import urlparse
    from Queue import Queue
    from Queue import Empty as QueueEmpty
    from BaseHTTPServer import BaseHTTPRequestHandler, HTTPServer
    from urllib2 import urlopen
else:  # python3
    from urllib.parse import urlparse
    from urllib.parse import unquote_plus
    from queue import Queue
    from queue import Empty as QueueEmpty
    from http.server import BaseHTTPRequestHandler, HTTPServer
    from urllib.request import urlopen

from sys import exit
from functools import wraps

from .fuse import FUSE, FuseOSError, Operations, LoggingMixIn, fuse_get_context

import boto
import boto.s3
import boto.s3.connection
import boto.sns
import boto.sqs
import boto.utils

from boto.utils import compute_md5, compute_hash
from boto.s3.key import Key
>>>>>>> abfae15a

from .fuse import FUSE
import utils

from ._version import __version__
<<<<<<< HEAD
from .YAS3FS import YAS3FS
=======

# from .FSData import FSData
# from .FSCache import FSCache

mimetypes.add_type("image/svg+xml", ".svg", True)
mimetypes.add_type("image/svg+xml", ".svgz", True)

class UTF8DecodingKey(boto.s3.key.Key):
    BufferSize = 131072

    def __init__(self, key_or_bucket=None, name=None):
        if isinstance(key_or_bucket, boto.s3.key.Key):
            # this is a key,
            self.__dict__.update(key_or_bucket.__dict__)
            if name is not None:
                self.name = name
        else:
            # this is a bucket
            super(UTF8DecodingKey, self).__init__(key_or_bucket,name)
>>>>>>> abfae15a


class ISO8601Formatter(logging.Formatter):
    def formatTime(self, record, datefmt=None):
        if datefmt:
            return super(ISO8601Formatter, self).formatTime(record, datefmt)

        ct = self.converter(record.created)
        return "%s.%03d" % (time.strftime("%Y-%m-%dT%H:%M:%S", ct), record.msecs)

<<<<<<< HEAD
=======
class LinkedListElement():
    """ The element of a linked list."""
    def __init__(self, value, next=None):
        self.value = value
        if next:
            self.append(next)
        else:
            self.next = None
            self.prev = None
    def delete(self):
        self.prev.next = self.next
        self.next.prev = self.prev
        return self.value
    def append(self, next):
        self.prev = next.prev
        self.next = next
        next.prev.next = self
        next.prev = self

class LinkedList():
    """ A linked list that is used by yas3fs as a LRU index
    for the file system cache."""
    def __init__(self):
        self.tail = LinkedListElement(None)
        self.head = LinkedListElement(None)
        self.head.next = self.tail
        self.tail.prev = self.head
        self.index = {}
        self.lock = threading.RLock()
    def append(self, value):
        with self.lock:
            if value not in self.index:
                new = LinkedListElement(value, self.tail)
                self.index[value] = new
    def popleft(self):
        with self.lock:
            if self.head.next != self.tail:
                value = self.head.next.delete()
                del self.index[value]
                return value
            else:
                return None
    def delete(self, value):
        with self.lock:
            if value in self.index:
                self.index[value].delete()
                del self.index[value]
    def move_to_the_tail(self, value):
        with self.lock:
            if value in self.index:
                old = self.index[value]
                old.delete()
                old.append(self.tail)

class FSRange():
    """A range used to manage buffered downloads from S3."""
    io_wait = 3.0 # 3 seconds
    def __init__(self):
        self.interval = Interval()
        self.ongoing_intervals = {}
        self.event = threading.Event()
        self.lock = threading.RLock()
    def wait(self):
        self.event.wait(self.io_wait)
    def wake(self, again=True):
        with self.lock:
            e = self.event
            if again:
                self.event = threading.Event()
            e.set()

class FSData():
    """The data (content) associated with a file."""
    stores = [ 'mem', 'disk' ]
    unknown_store = "Unknown store"
    def __init__(self, cache, store, path):
        self.cache = cache
        self.store = store
        self.path = path
        self.props = {}
        self.size = 0
        self.etag = None # Something better ???
        if store == 'mem':
            self.content = io.BytesIO()
        elif store == 'disk':
            previous_file = False
            filename = self.cache.get_cache_filename(self.path)
            if os.path.isfile(filename):
                logger.debug("found previous cache file '%s'" % filename)
                # There's a file already there
                self.content = open(filename, mode='rb+')
                self.update_size()
                self.content.close()
                self.set('new', None) # Not sure it is the latest version
                # Now search for an etag file
                etag_filename = self.cache.get_cache_etags_filename(self.path)
                if os.path.isfile(etag_filename):
                    logger.debug("found previous cache etag file '%s'" % etag_filename)
                    with open(etag_filename, mode='r') as etag_file:
                        self.etag = etag_file.read()
                    previous_file = True
            if not previous_file:
                logger.debug("creating new cache file '%s'" % filename)
                with self.cache.disk_lock:
                    create_dirs_for_file(filename)
                    open(filename, mode='w').close() # To create an empty file (and overwrite a previous file)
                logger.debug("created new cache file '%s'" % filename)
            self.content = None # Not open, yet
        else:
            raise FSData.unknown_store
    def get_lock(self, wait_until_cleared_proplist = None):
        return self.cache.get_lock(self.path, wait_until_cleared_proplist)
    def open(self):
        with self.get_lock():
            if not self.has('open'):
                if self.store == 'disk':
                    filename = self.cache.get_cache_filename(self.path)
                    self.content = open(filename, mode='rb+')
            self.inc('open')
    def close(self):
        with self.get_lock():
            self.dec('open')
            if not self.has('open'):
                if self.store == 'disk':
                    self.content.close()
                    self.content = None
    def update_etag(self, new_etag, wait_until_cleared_proplist = None):
        with self.get_lock(wait_until_cleared_proplist):
            if new_etag != self.etag:
                self.etag = new_etag
                if self.store == 'disk':
                    filename = self.cache.get_cache_etags_filename(self.path)
                    with self.cache.disk_lock:
                        create_dirs_for_file(filename)
                        with open(filename, mode='w') as etag_file:
                            etag_file.write(new_etag)
    def get_current_size(self):
        if self.content:
            with self.get_lock():
                self.content.seek(0,2)
                return self.content.tell()
        else:
            return 0 # There's no content...
    def update_size(self, final=False):
        with self.get_lock():
            if final:
                current_size = 0 # The entry is to be deleted
            else:
                current_size = self.get_current_size()
            delta = current_size - self.size
            self.size = current_size
        with self.cache.data_size_lock:
            self.cache.size[self.store] += delta
    def get_content(self, wait_until_cleared_proplist = None):
        with self.get_lock(wait_until_cleared_proplist):
            if self.store == 'disk':
                filename = self.cache.get_cache_filename(self.path)
                return open(filename, mode='rb+')
            else:
                return self.content
    def get_content_as_string(self):
        if self.store == 'mem':
            with self.get_lock():
                return self.content.getvalue()
        elif self.store == 'disk':
            with self.get_lock():
                self.content.seek(0) # Go to the beginning
                return self.content.read()
        else:
            raise FSData.unknown_store
    def has(self, prop):
        with self.get_lock():
            return prop in self.props
    def get(self, prop):
        with self.get_lock():
            try:
                return self.props[prop]
            except KeyError:
                return None
    def set(self, prop, value):
        with self.get_lock():
            self.props[prop] = value
    def inc(self, prop):
        with self.get_lock():
            try:
                self.props[prop] += 1
            except KeyError:
                self.props[prop] = 1
    def dec(self, prop):
        with self.get_lock():
            try:
                if self.props[prop] > 1:
                    self.props[prop] -= 1
                else:
                    del self.props[prop]
            except KeyError:
                pass # Nothing to do
    def delete(self, prop=None, wait_until_cleared_proplist = None):
        with self.get_lock(wait_until_cleared_proplist):
            if prop is None:
                if self.store == 'disk':
                    filename = self.cache.get_cache_filename(self.path)
                    with self.cache.disk_lock:
                        if os.path.isfile(filename):
                            logger.debug("unlink cache file '%s'" % filename)
                            os.unlink(filename)
                            remove_empty_dirs_for_file(filename)
                    etag_filename = self.cache.get_cache_etags_filename(self.path)
                    with self.cache.disk_lock:
                        if os.path.isfile(etag_filename):
                            logger.debug("unlink cache etag file '%s'" % etag_filename)
                            os.unlink(etag_filename)
                            remove_empty_dirs_for_file(etag_filename)
                self.content = None # If not
                self.update_size(True)
                for p in list(self.props.keys()):
                    self.delete(p)
            elif prop in self.props:
                if prop == 'range':
                    logger.debug('there is a range to delete')
                    data_range = self.get(prop)
                else:
                    data_range = None
                del self.props[prop]
                if data_range:
                    logger.debug('wake after range delete')
                    data_range.wake(False) # To make downloading threads go on... and then exit

                # for https://github.com/danilop/yas3fs/issues/52
                if prop == 'change' and 'invoke_after_change' in self.props:
                    logger.debug('FSData.props[change] removed, now executing invoke_after_change lambda for: ' + self.path)
                    self.get('invoke_after_change')(self.path)
                    del self.props['invoke_after_change'] # cLeanup

    def rename(self, new_path):
        with self.get_lock():
            if self.store == 'disk':
                filename = self.cache.get_cache_filename(self.path)
                new_filename = self.cache.get_cache_filename(new_path)
                etag_filename = self.cache.get_cache_etags_filename(self.path)
                new_etag_filename = self.cache.get_cache_etags_filename(new_path)
                with self.cache.disk_lock:
                    create_dirs_for_file(new_filename)
                    os.rename(filename, new_filename)
                with self.cache.disk_lock:
                    remove_empty_dirs_for_file(filename)
                if os.path.isfile(etag_filename):
                    with self.cache.disk_lock:
                        create_dirs_for_file(new_etag_filename)
                        os.rename(etag_filename, new_etag_filename)
                    with self.cache.disk_lock:
                        remove_empty_dirs_for_file(etag_filename)
                if self.content:
                    self.content = open(new_filename, mode='rb+')
            self.path = new_path

class FSCache():
    """ File System Cache """
    def __init__(self, cache_path=None):
        self.cache_path = cache_path
        self.lock = threading.RLock()
        self.disk_lock = threading.RLock() # To safely remove empty disk directories
        self.data_size_lock = threading.RLock()
        self.reset_all()
    def reset_all(self):
         with self.lock:
             self.entries = {}
             self.new_locks = {} # New locks (still) without entry in the cache
             self.unused_locks = {} # Paths with unused locks that will be removed on the next purge if remain unused
             self.lru = LinkedList()
             self.size = {}
             for store in FSData.stores:
                self.size[store] = 0
    def get_memory_usage(self):
        return [ len(self.entries) ] + [ self.size[store] for store in FSData.stores ]
    def get_cache_filename(self, path):
        if isinstance(path, bytes):
            path = path.decode('utf-8')
        return self.cache_path + '/files' + path  # path begins with '/'
    def get_cache_etags_filename(self, path):
        if isinstance(path, bytes):
            path = path.decode('utf-8')
        return self.cache_path + '/etags' + path  # path begins with '/'

    def is_deleting(self, path, prop = 'deleting'):
        if not self.has(path, prop):
             return False
        if self.get(path, prop) == 0:
             return False
        return True

    def is_ready(self, path, proplist = None):
        return self.wait_until_cleared(path, proplist = proplist)

    def wait_until_cleared(self, path, proplist = None, max_retries = 10, wait_time = 1):
        default_proplist = ['deleting', 's3_busy']
        if proplist is None:
            proplist = default_proplist

        for prop in proplist:
            if not self.has(path, prop):
                continue
            cleared = False
            for check_count in range(0, max_retries):
                if check_count:
                    logger.debug("wait_until_cleared %s found something for %s. (%i) "%(prop, path, check_count))
                # the cache/key disappeared
                if not self.has(path, prop):
                    logger.debug("wait_until_cleared %s did not find %s anymore."%(prop, path))
                    cleared = True
                    break
                # the cache got a '.dec()' from do_on_s3_now...
                if self.get(path, prop) == 0:
                    logger.debug("wait_until_cleared %s got all dec for %s anymore."%(prop, path))
                    cleared = True
                    break
                time.sleep(wait_time)

            if not cleared:
#                import inspect
#                inspect_stack = inspect.stack()
#                logger.critical("WAIT_UNTIL_CLEARED stack: '%s'"% pp.pformat(inspect_stack))

                logger.error("wait_until_cleared %s could not clear '%s'" % (prop, path))
                raise Exception("Path has not yet been cleared but operation wants to happen on it '%s' '%s'"%(prop, path))
        return True

    def get_lock(self, path, skip_is_ready = False, wait_until_cleared_proplist = None):
        if not skip_is_ready:
            self.is_ready(path, proplist = wait_until_cleared_proplist)

        # Work around a deadlock when operations such as flush_all_caches lock the global cache
        # and do operations that perform path-based locks while a worker holding onto a path-based
        # lock tries to re-lock it. The global operation will block waiting for the worker to give
        # the path-based lock, while the worker blocks waiting for the global lock, completely
        # locking up the FS
        entry = self.entries.get(path) or {}
        existing_lock = entry.get('lock')
        if existing_lock and existing_lock._RLock__owner == threading.current_thread().ident:
            return existing_lock


        with self.lock: # Global cache lock, used only for giving file-level locks
            try:
                lock = self.entries[path]['lock']
                return lock
            except KeyError:
                try:
                    return self.new_locks[path]
                except KeyError:
                    new_lock = threading.RLock()
                    self.new_locks[path] = new_lock
                    return new_lock
    def add(self, path):
        with self.get_lock(path):
            if not path in self.entries:
                self.entries[path] = {}
                self.entries[path]['lock'] = self.new_locks[path]
                del self.new_locks[path]
                self.lru.append(path)
    def delete(self, path, prop=None):
        with self.get_lock(path):
            if path in self.entries:
                if prop is None:
                    for p in list(self.entries[path].keys()):
                        self.delete(path, p)
                    del self.entries[path]
                    self.lru.delete(path)
                else:
                    if prop in self.entries[path]:
                        if prop == 'data':
                            data = self.entries[path][prop]
                            data.delete() # To clean stuff, e.g. remove cache files
                        elif prop == 'lock':
                            # Preserve lock, let the unused locks check remove it later
                            self.new_locks[path] = self.entries[path][prop]
                        del self.entries[path][prop]

    def rename(self, path, new_path):
        with self.get_lock(path) and self.get_lock(new_path):
            if path in self.entries:
                self.delete(path, 'key') # Cannot be renamed
                self.delete(new_path) # Assume overwrite
                if 'data' in self.entries[path]:
                    data = self.entries[path]['data']
                    with data.get_lock():
                        data.rename(new_path)
                self.entries[new_path] = copy.copy(self.entries[path])
                self.lru.append(new_path)
                self.lru.delete(path)

# 6.59 working except rename...
#                del self.entries[path] # So that the next reset doesn't delete the entry props

                self.inc(path, 'deleting')
                self.inc(new_path, 's3_busy')

    def get(self, path, prop=None):
        self.lru.move_to_the_tail(path) # Move to the tail of the LRU cache
        try:
            if prop is None:
                return self.entries[path]
            else:
                return self.entries[path][prop]
        except KeyError:
            return None
    def set(self, path, prop, value):
        self.lru.move_to_the_tail(path) # Move to the tail of the LRU cache
        with self.get_lock(path):
            if path in self.entries:
                if prop in self.entries[path]:
                    self.delete(path, prop)
                self.entries[path][prop] = value
                return True
            return False
    def inc(self, path, prop):
        self.lru.move_to_the_tail(path) # Move to the tail of the LRU cache
        with self.get_lock(path):
            if path in self.entries:
                try:
                    self.entries[path][prop] += 1
                except KeyError:
                    self.entries[path][prop] = 1
    def dec(self, path, prop):
        self.lru.move_to_the_tail(path) # Move to the tail of the LRU cache
        with self.get_lock(path):
            if path in self.entries:
                try:
                    if self.entries[path][prop] > 1:
                        self.entries[path][prop] -= 1
                    else:
                        del self.entries[path][prop]
                except KeyError:
                    pass # Nothing to do

    def reset(self, path, with_deleting = True):
        with self.get_lock(path):
            self.delete(path)
            self.add(path)
            if with_deleting:
                self.inc(path, 'deleting')

    def has(self, path, prop=None):
        self.lru.move_to_the_tail(path) # Move to the tail of the LRU cache
        if prop is None:
            return path in self.entries
        else:
            try:
                return prop in self.entries[path]
            except KeyError:
                return False
    def is_empty(self, path): # To improve readability
        if self.has(path) and not self.has(path, 'attr'):
            return True
        else:
            return False
        ###try:
        ###    return len(self.get(path)) <= 1 # Empty or just with 'lock'
        ###except TypeError: # if get returns None
        ###    return False
    def is_not_empty(self, path): # To improve readability
        if self.has(path) and self.has(path, 'attr'):
            return True
        else:
            return False
        ###try:
        ###    return len(self.get(path)) > 1 # More than just 'lock'
        ###except TypeError: # if get returns None
        ###    return False

class SNS_HTTPServer(HTTPServer):
    """ HTTP Server to receive SNS notifications via HTTP """
    def set_fs(self, fs):
        self.fs = fs

class SNS_HTTPRequestHandler(BaseHTTPRequestHandler):
    """ HTTP Request Handler to receive SNS notifications via HTTP """
    def do_POST(self):
        if self.path != self.server.fs.http_listen_path:
            self.send_response(404)
            return

        content_len = int(self.headers.getheader('content-length'))
        post_body = self.rfile.read(content_len)

        message_type = self.headers.getheader('x-amz-sns-message-type')
        message_content = json.loads(post_body)

        # Check SNS signature, I was not able to use boto for this...

        url = message_content['SigningCertURL']
        if not hasattr(self, 'certificate_url') or self.certificate_url != url:
            logger.debug('downloading certificate')
            self.certificate_url = url
            self.certificate = urlopen(url).read()

        signature_version = message_content['SignatureVersion']
        if signature_version != '1':
            logger.debug('unknown signature version')
            self.send_response(404)
            return

        signature = message_content['Signature']

        del message_content['SigningCertURL']
        del message_content['SignatureVersion']
        del message_content['Signature']
        if 'UnsubscribeURL' in message_content:
            del message_content['UnsubscribeURL']
        string_to_sign = '\n'.join(list(itertools.chain.from_iterable(
                    [ (k, message_content[k]) for k in sorted(message_content.keys()) ]
                    ))) + '\n'

        import M2Crypto # Required to check integrity of SNS HTTP notifications
        cert = M2Crypto.X509.load_cert_string(self.certificate)
        pub_key = cert.get_pubkey().get_rsa()
        verify_evp = M2Crypto.EVP.PKey()
        verify_evp.assign_rsa(pub_key)
        verify_evp.reset_context(md='sha1')
        verify_evp.verify_init()
        verify_evp.verify_update(string_to_sign.encode('ascii'))

        if verify_evp.verify_final(signature.decode('base64')):
            self.send_response(200)
            if message_type== 'Notification':
                message = message_content['Message']
                logger.debug('message = %s' % message)
                self.server.fs.process_message(message)
            elif message_type == 'SubscriptionConfirmation':
                token = message_content['Token']
                response = self.server.fs.sns.confirm_subscription(self.server.fs.sns_topic_arn, token)
                self.server.fs.http_subscription = response['ConfirmSubscriptionResponse']['ConfirmSubscriptionResult']['SubscriptionArn']
                logger.debug('SNS HTTP subscription = %s' % self.server.fs.http_subscription)
            else:
                logger.debug('unknown message type')
            return
        else:
            logger.debug('wrong signature')

        # If nothing better, return 404
        self.send_response(404)

    def do_GET(self):
        logger.debug('http get')
        self.send_response(404)
    def do_HEAD(self):
        logger.debug('http head')
        self.send_response(404)

class PartOfFSData():
    """ To read just a part of an existing FSData, inspired by FileChunkIO """
    def __init__(self, data, start, length):
        self.content = data.get_content()
        self.start = start
        self.length = length
        self.pos = 0

        self.init_start = start
        self.init_length = length
        self.init_pos = 0

    def seek(self, offset, whence=0):
        logger.debug("seek '%s' '%i' '%i' " % (self.content, offset, whence))
        if whence == 0:
            self.pos = offset
        elif whence == 1:
            self.pos = self.pos + offset
        elif whence == 2:
            self.pos = self.length + offset

    def tell(self):
        return self.pos
    def read(self, n=-1):
        logger.debug("read '%i' '%s' at '%i' starting from '%i' for '%i'" % (n, self.content, self.pos, self.start, self.length))

        if n >= 0:
            n = min([n, self.length - self.pos])
            self.content.seek(self.start + self.pos)
            s = self.content.read(n)

            if len(s) != n:
                logger.error("read length not-equal! '%i' '%s' at '%i' starting from '%i' for '%i'  length of return ['%s] " % (n, self.content, self.pos, self.start, self.length, len(s)))

            self.pos += len(s)
            return s
        else:
            return self.readall()
    def readall(self):
        return self.read(self.length - self.pos)

class YAS3FS(LoggingMixIn, Operations):
    """ Main FUSE Operations class for fusepy """
    def __init__(self, options):
        logger.info("Version: %s" % __version__)
        # Some constants
        ### self.http_listen_path_length = 30
        self.running = True

        self.check_status_interval = 5.0 # Seconds, no need to configure that

        self.s3_retries = options.s3_retries # Maximum number of S3 retries (outside of boto)
        logger.info("s3-retries: '%i'" % self.s3_retries)

        self.s3_retries_sleep = options.s3_retries_sleep # retry sleep in seconds
        logger.info("s3-retries-sleep: '%i' seconds" % self.s3_retries_sleep)

        self.yas3fs_xattrs = [ 'user.yas3fs.bucket', 'user.yas3fs.key', 'user.yas3fs.URL', 'user.yas3fs.signedURL', 'user.yas3fs.expiration' ]

        self.multipart_uploads_in_progress = 0

        # Initialization
        global debug
        debug = options.debug

        # Parameters and options handling
        self.aws_region = options.region
        s3url = urlparse(options.s3path.lower())
        if s3url.scheme != 's3':
            error_and_exit("The S3 path to mount must be in URL format: s3://BUCKET/PATH")
        self.s3_bucket_name = s3url.netloc
        logger.info("S3 bucket: '%s'" % self.s3_bucket_name)
        self.s3_prefix = s3url.path.strip('/')
        logger.info("S3 prefix (can be empty): '%s'" % self.s3_prefix)
        if self.s3_bucket_name == '':
            error_and_exit("The S3 bucket cannot be empty")
        self.sns_topic_arn = options.topic
        if self.sns_topic_arn:
            logger.info("AWS region for SNS and SQS: '" + self.aws_region + "'")
            logger.info("SNS topic ARN: '%s'" % self.sns_topic_arn)
        self.sqs_queue_name = options.queue # must be different for each client
        self.new_queue = options.new_queue
        self.new_queue_with_hostname = options.new_queue_with_hostname
        if self.new_queue_with_hostname:
            self.new_queue = self.new_queue_with_hostname

        self.queue_wait_time = options.queue_wait
        self.queue_polling_interval = options.queue_polling
        if self.sqs_queue_name:
            logger.info("SQS queue name: '%s'" % self.sqs_queue_name)
        if self.sqs_queue_name or self.new_queue:
            logger.info("SQS queue wait time (in seconds): '%i'" % self.queue_wait_time)
            logger.info("SQS queue polling interval (in seconds): '%i'" % self.queue_polling_interval)
        self.cache_entries = options.cache_entries
        logger.info("Cache entries: '%i'" % self.cache_entries)
        self.cache_mem_size = options.cache_mem_size * (1024 * 1024) # To convert MB to bytes
        logger.info("Cache memory size (in bytes): '%i'" % self.cache_mem_size)
        self.cache_disk_size = options.cache_disk_size * (1024 * 1024) # To convert MB to bytes
        logger.info("Cache disk size (in bytes): '%i'" % self.cache_disk_size)
        self.cache_on_disk = options.cache_on_disk # Bytes
        logger.info("Cache on disk if file size greater than (in bytes): '%i'" % self.cache_on_disk)
        self.cache_check_interval = options.cache_check # seconds
        logger.info("Cache check interval (in seconds): '%i'" % self.cache_check_interval)
        self.recheck_s3 = options.recheck_s3
        logger.info("Cache ENOENT rechecks S3: %s" % self.recheck_s3)
        self.aws_managed_encryption = options.aws_managed_encryption
        logger.info("AWS Managed Encryption enabled: %s" % self.aws_managed_encryption)

        self.aws_managed_encryption = options.aws_managed_encryption
        logger.info("AWS Managed Encryption enabled: %s" % self.aws_managed_encryption)

        self.st_blksize = None
        if options.st_blksize:
            self.st_blksize = options.st_blksize
            logger.info("getattr() st_blksize: '%i'" % self.st_blksize)

        if options.use_ec2_hostname:
            instance_metadata = boto.utils.get_instance_metadata() # Very slow (to fail) outside of EC2
            self.hostname = instance_metadata['public-hostname']
        else:
            self.hostname = options.hostname
        if self.hostname:
            logger.info("Public hostname to listen to SNS HTTP notifications: '%s'" % self.hostname)
        self.sns_http_port = int(options.port or '0')
        if options.port:
            logger.info("TCP port to listen to SNS HTTP notifications: '%i'" % self.sns_http_port)
        self.s3_num = options.s3_num
        logger.info("Number of parallel S3 threads (0 to disable writeback): '%i'" % self.s3_num)
        self.download_num = options.download_num
        logger.info("Number of parallel downloading threads: '%i'" % self.download_num)


        # for https://github.com/danilop/yas3fs/issues/46
        self.download_retries_num = options.download_retries_num
        logger.info("Number download retry attempts: '%i'" % self.download_retries_num)
        self.download_retries_sleep = options.download_retries_sleep
        logger.info("Download retry sleep time seconds: '%i'" % self.download_retries_sleep)

        self.read_retries_num = options.read_retries_num
        logger.info("Number read retry attempts: '%i'" % self.read_retries_num)
        self.read_retries_sleep = options.read_retries_sleep
        logger.info("Read retry sleep time seconds: '%i'" % self.read_retries_sleep)


        self.prefetch_num = options.prefetch_num
        logger.info("Number of parallel prefetching threads: '%i'" % self.prefetch_num)
        self.buffer_size = options.buffer_size * 1024 # To convert KB to bytes
        logger.info("Download buffer size (in KB, 0 to disable buffering): '%i'" % self.buffer_size)
        self.buffer_prefetch = options.buffer_prefetch
        logger.info("Number of buffers to prefetch: '%i'" % self.buffer_prefetch)
        self.write_metadata = not options.no_metadata
        logger.info("Write metadata (file system attr/xattr) on S3: '%s'" % str(self.write_metadata))
        self.full_prefetch = options.prefetch
        logger.info("Download prefetch: '%s'" % str(self.full_prefetch))
        self.multipart_size = options.mp_size * (1024 * 1024) # To convert MB to bytes
        logger.info("Multipart size: '%s'" % str(self.multipart_size))
        self.multipart_num = options.mp_num
        logger.info("Multipart maximum number of parallel threads: '%s'" % str(self.multipart_num))
        self.multipart_retries = options.mp_retries
        logger.info("Multipart maximum number of retries per part: '%s'" % str(self.multipart_retries))
        self.default_expiration = options.expiration
        logger.info("Default expiration for signed URLs via xattrs: '%s'" % str(self.default_expiration))
        self.requester_pays = options.requester_pays
        logger.info("S3 Request Payer: '%s'" % str(self.requester_pays))

        self.default_headers = {}
        if self.requester_pays:
            self.default_headers = { 'x-amz-request-payer' : 'requester' }

        crypto_headers = {}
        if self.aws_managed_encryption:
            crypto_headers = { 'x-amz-server-side-encryption' : 'AES256' }

        self.default_write_headers = copy.copy(self.default_headers)
        self.default_write_headers.update(crypto_headers)

        self.darwin = options.darwin # To tailor ENOATTR for OS X

        # Internal Initialization
        if options.cache_path:
            cache_path = options.cache_path
        else:
            cache_path = '/tmp/yas3fs/' + self.s3_bucket_name
            if not self.s3_prefix == '':
                cache_path += '/' + self.s3_prefix
        logger.info("Cache path (on disk): '%s'" % cache_path)
        self.cache = FSCache(cache_path)
        self.publish_queue = Queue()
        self.s3_queue = {} # Of Queue()
        for i in range(self.s3_num):
            self.s3_queue[i] = Queue()
        self.download_queue = Queue()
        self.prefetch_queue = Queue()

        # AWS Initialization
        if not self.aws_region in (r.name for r in boto.s3.regions()):
            error_and_exit("wrong AWS region '%s' for S3" % self.aws_region)
        try:
            s3kw = {
                'calling_format': boto.s3.connection.OrdinaryCallingFormat(),
            }

            if options.s3_use_sigv4:
                os.environ['S3_USE_SIGV4'] = 'True'

            if options.s3_endpoint:
                s3kw['host'] = options.s3_endpoint

            self.s3 = boto.connect_s3(**s3kw)
        except boto.exception.NoAuthHandlerFound:
            error_and_exit("no AWS credentials found")
        if not self.s3:
            error_and_exit("no S3 connection")
        try:
            self.s3_bucket = self.s3.get_bucket(self.s3_bucket_name, headers=self.default_headers, validate=False)

            # If an endpoint was not specified, make sure we're talking to S3 in the correct region.
            if not options.s3_endpoint:
                region_name = self.s3_bucket.get_location()
                if not region_name:
                    region_name = "us-east-1"
                logger.debug("Bucket is in region %s", region_name)

                # Look for the region's endpoint via Boto.
                for region in boto.s3.regions():
                    if region.name == region_name:
                        s3kw['host'] = region.endpoint
                        break
                else:
                    # Assume s3.${region_name}.amazonaws.com.
                    # This is a hack, but should support new regions that
                    # aren't known to this version of Boto.
                    s3kw['host'] = "s3.%s.amazonaws.com" % region_name

                # Reconnect to s3.
                self.s3 = boto.connect_s3(**s3kw)
                self.s3_bucket = self.s3.get_bucket(self.s3_bucket_name, headers=self.default_headers, validate=False)

            self.s3_bucket.key_class = UTF8DecodingKey
        except boto.exception.S3ResponseError as e:
            error_and_exit("S3 bucket not found:" + str(e))

        pattern = re.compile('[\W_]+') # Alphanumeric characters only, to be used for pattern.sub('', s)

        unique_id_list = []
        if options.id:
            unique_id_list.append(pattern.sub('', options.id))
        unique_id_list.append(str(uuid.uuid4()))
        self.unique_id = '-'.join(unique_id_list)
        logger.info("Unique node ID: '%s'" % self.unique_id)

        if self.sns_topic_arn:
            if not self.aws_region in (r.name for r in boto.sns.regions()):
                error_and_exit("wrong AWS region '%s' for SNS" % self.aws_region)
            self.sns = boto.sns.connect_to_region(self.aws_region)
            if not self.sns:
                error_and_exit("no SNS connection")
            try:
                topic_attributes = self.sns.get_topic_attributes(self.sns_topic_arn)
            except boto.exception.BotoServerError:
                error_and_exit("SNS topic ARN not found in region '%s' " % self.aws_region)
            if not self.sqs_queue_name and not self.new_queue:
                if not (self.hostname and self.sns_http_port):
                    error_and_exit("With and SNS topic either the SQS queue name or the hostname and port to listen to SNS HTTP notifications must be provided")

        if self.sqs_queue_name or self.new_queue:
            self.queue = None

            if not self.sns_topic_arn:
                error_and_exit("The SNS topic must be provided when an SQS queue is used")
            if not self.aws_region in (r.name for r in boto.sqs.regions()):
                error_and_exit("wrong AWS region '" + self.aws_region + "' for SQS")
            self.sqs = boto.sqs.connect_to_region(self.aws_region)
            if not self.sqs:
                error_and_exit("no SQS connection")
            if self.new_queue:
                hostname_array = []
                hostname = ''
                if self.new_queue_with_hostname:
                    import socket
                    hostname = socket.gethostname()
                    # trims to the left side only
                    hostname = re.sub(r'[^A-Za-z0-9\-].*', '', hostname)
                    # removes dashes and other chars
                    hostname = re.sub(r'[^A-Za-z0-9]', '', hostname)
                    hostname_array = [hostname]

                self.sqs_queue_name = '-'.join([ 'yas3fs',
                                               pattern.sub('', self.s3_bucket_name),
                                               pattern.sub('', self.s3_prefix),
                                               hostname,
                                               self.unique_id])
                self.sqs_queue_name = self.sqs_queue_name[:80]  # fix for https://github.com/danilop/yas3fs/issues/40
                self.sqs_queue_name = re.sub(r'-+', '-', self.sqs_queue_name)
                logger.info("Attempting to create SQS queue: " + self.sqs_queue_name)

            else:
                self.queue =  self.sqs.lookup(self.sqs_queue_name)
            if not self.queue:
                try:
                    self.queue = self.sqs.create_queue(self.sqs_queue_name)
                except boto.exception.SQSError as sqsErr:
                    error_and_exit("Unexpected error creating SQS queue:" + str(sqsErr))
            logger.info("SQS queue name (new): '%s'" % self.sqs_queue_name)
            self.queue.set_message_class(boto.sqs.message.RawMessage) # There is a bug with the default Message class in boto

            self.current_user_aws_principalId = None
            try:
                iam = boto.connect_iam()
                self.current_user_principalId = 'AWS:'+iam.get_user()['get_user_response']['get_user_result']['user']['user_id']
                logger.info("Current user principalId: "+self.current_user_principalId)
            except Exception as e:
                logger.warn("Failed to get current user principalId: "+str(e))

        if self.hostname or self.sns_http_port:
            if not self.sns_topic_arn:
                error_and_exit("The SNS topic must be provided when the hostname/port to listen to SNS HTTP notifications is given")

        if self.sns_http_port:
            if not self.hostname:
                error_and_exit("The hostname must be provided with the port to listen to SNS HTTP notifications")
            ### self.http_listen_path = '/sns/' + base64.urlsafe_b64encode(os.urandom(self.http_listen_path_length))
            self.http_listen_path = '/sns'
            self.http_listen_url = "http://%s:%i%s" % (self.hostname, self.sns_http_port, self.http_listen_path)

        if self.multipart_size < 5242880:
            error_and_exit("The minimum size for multipart upload supported by S3 is 5MB")
        if self.multipart_retries < 1:
            error_and_exit("The number of retries for multipart uploads cannot be less than 1")


        self.plugin = None
        if (options.with_plugin_file):
            self.plugin = YAS3FSPlugin.load_from_file(self, options.with_plugin_file, options.with_plugin_class)
        elif (options.with_plugin_class):
            self.plugin = YAS3FSPlugin.load_from_class(self, options.with_plugin_class)

        if self.plugin:
            self.plugin.logger = logger

        signal.signal(signal.SIGINT, self.signal_handler)
        signal.signal(signal.SIGHUP, self.signal_handler)


    # faking the funk, get a better wrapper model later
    def withplugin(fn):
        def fn_wrapper(*arg, **karg):
            self = arg[0]
            if self.plugin is None:
                return fn(*arg, **karg)

            try:
                handlerFn = getattr(self.plugin, fn.__name__)
                return handlerFn(fn).__call__(*arg, **karg)
            except:
                return fn(*arg, **karg)
        return fn_wrapper

    def check_threads(self, first=False):
        logger.debug("check_threads '%s'" % first)

        if first:
            display = 'Starting'
        else:
            display = 'Restarting'

        for i in range(self.s3_num):
            if thread_is_not_alive(self.s3_threads[i]):
                logger.debug("%s S3 thread #%i" % (display, i))
                self.s3_threads[i] = TracebackLoggingThread(target=self.get_to_do_on_s3, args=(i,), name=("S3Thread-%04d" % i))
                self.s3_threads[i].deamon = False
                self.s3_threads[i].start()

        for i in range(self.download_num):
            if thread_is_not_alive(self.download_threads[i]):
                logger.debug("%s download thread #%i" % (display, i))
                self.download_threads[i] = TracebackLoggingThread(target=self.download, name=("Download-%04d" % i))
                self.download_threads[i].deamon = True
                self.download_threads[i].start()

        for i in range(self.prefetch_num):
            if thread_is_not_alive(self.prefetch_threads[i]):
                logger.debug("%s prefetch thread #%i" % (display, i))
                self.prefetch_threads[i] = TracebackLoggingThread(target=self.download, args=(True,), name=("Prefetch-%04d" % i))
                self.prefetch_threads[i].deamon = True
                self.prefetch_threads[i].start()

        if self.sns_topic_arn:
            if thread_is_not_alive(self.publish_thread):
                logger.debug("%s publish thread" % display)
                self.publish_thread = TracebackLoggingThread(target=self.publish_messages, name="SNSPublisher")
                self.publish_thread.daemon = True
                self.publish_thread.start()

        if self.sqs_queue_name:
            if thread_is_not_alive(self.queue_listen_thread):
                logger.debug("%s queue listen thread" % display)
                self.queue_listen_thread = TracebackLoggingThread(target=self.listen_for_messages_over_sqs, name="SQSListener")
                self.queue_listen_thread.daemon = True
                self.queue_listen_thread.start()

        if self.sns_http_port:
            if thread_is_not_alive(self.http_listen_thread):
                logger.debug("%s HTTP listen thread" % display)
                self.http_listen_thread = TracebackLoggingThread(target=self.listen_for_messages_over_http, name="HTTPListener")
                self.http_listen_thread.daemon = True
                self.http_listen_thread.start()

        if thread_is_not_alive(self.check_cache_thread):
            logger.debug("%s check cache thread" % display)
            self.check_cache_thread = TracebackLoggingThread(target=self.check_cache_size, name="CacheChecker")
            self.check_cache_thread.daemon = True
            self.check_cache_thread.start()

    def init(self, path):
        threading.current_thread().name = "FUSE"
        logger.debug("init '%s'" % (path))

        self.s3_threads = {}
        for i in range(self.s3_num):
            self.s3_threads[i] = None
        self.download_threads = {}
        for i in range(self.download_num):
            self.download_threads[i] = None
        self.prefetch_threads = {}
        for i in range(self.prefetch_num):
            self.prefetch_threads[i] = None

        self.publish_thread = None
        self.queue_listen_thread = None
        self.http_listen_thread = None

        self.check_cache_thread = None

        self.check_threads(first=True)

        self.check_status_thread = TracebackLoggingThread(target=self.check_status, name="StatusChecker")
        self.check_status_thread.daemon = True
        self.check_status_thread.start()

        if self.sqs_queue_name:
            logger.debug("Subscribing '%s' to '%s'" % (self.sqs_queue_name, self.sns_topic_arn))
            response = self.sns.subscribe_sqs_queue(self.sns_topic_arn, self.queue)
            self.sqs_subscription = response['SubscribeResponse']['SubscribeResult']['SubscriptionArn']
            logger.debug('SNS SQS subscription = %s' % self.sqs_subscription)

        if self.sns_http_port:
            self.http_listen_thread = None
            self.sns.subscribe(self.sns_topic_arn, 'http', self.http_listen_url)

    def signal_handler(self, signum, frame):
        logger.info("signal_handler RECEIVED %s", signum)
        if signum == signal.SIGINT:
            logger.info("interrupt RECEIVED SIGINT %s", signum)
            self.destroy('/')

        elif signum == signal.SIGHUP:
            logger.info("hangup RECEIVED SIGHUP %s", signum)

        logger.info("signal_handler DONE %s", signum)

    def flush_all_cache(self):
        logger.debug("flush_all_cache")
        with self.cache.lock:
            for path in self.cache.entries:
                data = self.cache.get(path, 'data')
                if data and data.has('change'):
                    self.upload_to_s3(path, data)

    def destroy(self, path):
        logger.debug("destroy '%s'" % (path))
        # Cleanup for unmount
        logger.info('File system unmount...')

        self.running = False

        if self.http_listen_thread:
            self.httpd.shutdown() # To stop HTTP listen thread
            logger.info("waiting for HTTP listen thread to shutdown...")
            self.http_listen_thread.join(5.0) # 5 seconds should be enough
            logger.info("HTTP listen thread ended")
            self.sns.unsubscribe(self.http_subscription)
            logger.info("Unsubscribed SNS HTTP endpoint")
        if self.queue_listen_thread:
            self.sqs_queue_name = None # To stop queue listen thread
            logger.info("waiting for SQS listen thread to shutdown...")
            self.queue_listen_thread.join(self.queue_wait_time + 1.0)
            logger.info("SQS listen thread ended")
            self.sns.unsubscribe(self.sqs_subscription)
            logger.info("Unsubscribed SNS SQS endpoint")
            if self.new_queue:
                if self.sqs.delete_queue(self.queue):
                    logger.info("New queue deleted")
                else:
                    logger.error("New queue was not deleted")

        self.flush_all_cache()

        if self.sns_topic_arn:
            while not self.publish_queue.empty():
                time.sleep(1.0)
            self.sns_topic_arn = None # To stop publish thread
            logger.info("waiting for SNS publish thread to shutdown...")
            self.publish_thread.join(2.0) # 2 seconds should be enough
        if  self.cache_entries:
            self.cache_entries = 0 # To stop memory thread
            logger.info("waiting for check cache thread to shutdown...")
            self.check_cache_thread.join(self.cache_check_interval + 1.0)
        logger.info('File system unmounted.')

    def listen_for_messages_over_http(self):
        logger.info("Listening on: '%s'" % self.http_listen_url)
        server_class = SNS_HTTPServer
        handler_class = SNS_HTTPRequestHandler
        server_address = ('', self.sns_http_port)
        self.httpd = server_class(server_address, handler_class)
        self.httpd.set_fs(self)
        self.httpd.serve_forever()

    def listen_for_messages_over_sqs(self):
        logger.info("Listening on queue: '%s'" % self.queue.name)
        while self.sqs_queue_name:
            if self.queue_wait_time > 0:
                # Using SQS long polling, needs boto >= 2.7.0
                messages = self.queue.get_messages(10, wait_time_seconds=self.queue_wait_time)
            else:
                messages = self.queue.get_messages(10)
            logger.debug("Got %i messages from SQS" % len(messages))
            if messages:
                for m in messages:
                    content = json.loads(m.get_body())
                    if 'Message' in content:
                        message = content['Message'].encode('ascii')
                        self.process_message(message)
                    elif 'Records' in content:
                        # Support S3 native bucket events
                        for event in content['Records']:
                            self.process_native_s3_event(event)
                    else:
                        # eg: "Service":"Amazon S3","Event":"s3:TestEvent"...
                        logger.warn("Unknown SQS message: "+repr(content))
                    m.delete()


            else:
                if self.queue_polling_interval > 0:
                    time.sleep(self.queue_polling_interval)

    def invalidate_cache(self, path, etag=None):
        logger.debug("invalidate_cache '%s' '%s'" % (path, etag))
        with self.cache.get_lock(path):
            self.cache.delete(path, 'key')
            self.cache.delete(path, 'attr')
            self.cache.delete(path, 'xattr')
            self.cache.delete(path, 'deleting')
            self.cache.delete(path, 's3_busy')
            data = self.cache.get(path, 'data')
            if data:
                if data.has('range'):
                    self.cache.delete(path, 'data')
                else:
                    data.set('new', etag)
            if self.cache.is_empty(path):
                self.cache.delete(path) # But keep it in the parent readdir

    def delete_cache(self, path):
        logger.debug("delete_cache '%s'" % (path))
        with self.cache.get_lock(path):
            self.cache.delete(path)
            self.reset_parent_readdir(path)

    def process_message(self, messages):
        logger.debug("process_message '%s'" % (messages))
        # Discard malformed JSON https://github.com/danilop/yas3fs/issues/141
        try:
            c = json.loads(messages)
        except Exception as e:
            logger.debug("parsing error: %s" % (e))
            logger.warn("process_message discarding malformed message")
            return

        if c[0] == self.unique_id:
            # discard message coming from itself
            logger.debug("process message from self discarded '%s'"%(c))
            return

        if c[1] in ( 'mkdir', 'mknod', 'symlink' ) and c[2] != None:
            self.delete_cache(c[2])
        elif c[1] in ( 'rmdir', 'unlink' ) and c[2] != None:
            self.delete_cache(c[2])
        elif c[1] == 'rename' and c[2] != None and c[3] != None:
            self.delete_cache(c[2])
            self.delete_cache(c[3])
        elif c[1] == 'upload':
            if c[2] != None and len(c) == 4: # fix for https://github.com/danilop/yas3fs/issues/42
                self.invalidate_cache(c[2], c[3])
            else: # Invalidate all the cached data
                for path in self.cache.entries.keys():
                    self.invalidate_cache(path)
        elif c[1] == 'md':
            if c[2]:
                self.cache.delete(c[3], 'key')
                self.cache.delete(c[3], c[2])
        elif c[1] == 'reset':
            if len(c) <= 2 or not c[2] or c[2] == '/':
                with self.cache.lock:
                    self.flush_all_cache()
                    self.cache.reset_all() # Completely reset the cache
            else:
                # c[2] exists and is not the root directory
                for path in self.cache.entries.keys():
                    # If the reset path is a directory and it matches
                    # the directory in the cache, it will delete the
                    # parent directory cache as well.
                    if path.startswith(c[2]):
                        self.delete_cache(path)
        elif c[1] == 'url':
            with self.cache.lock:
                self.flush_all_cache()
                self.cache.reset_all() # Completely reset the cache
                s3url = urlparse(c[2])
                if s3url.scheme != 's3':
                    error_and_exit("The S3 path to mount must be in URL format: s3://BUCKET/PATH")
                self.s3_bucket_name = s3url.netloc
                logger.info("S3 bucket: '%s'" % self.s3_bucket_name)
                self.s3_prefix = s3url.path.strip('/')
                logger.info("S3 prefix: '%s'" % self.s3_prefix)
                try:
                    self.s3_bucket = self.s3.get_bucket(self.s3_bucket_name, headers=self.default_headers, validate=False)
                    self.s3_bucket.key_class = UTF8DecodingKey
                except boto.exception.S3ResponseError as e:
                    error_and_exit("S3 bucket not found:" + str(e))
        elif c[1] == 'cache':
            if c[2] == 'entries' and c[3] > 0:
                self.cache_entries = int(c[3])
            elif c[2] == 'mem' and c[3] > 0:
                self.cache_mem_size = int(c[3]) * (1024 * 1024) # MB
            elif c[2] == 'disk' and c[3] > 0:
                self.cache_disk_size = int(c[3]) * (1024 * 1024) # MB
        elif c[1] == 'buffer' and c[3] >= 0:
            if c[2] == 'size':
                self.buffer_size = int(c[3]) * 1024 # KB
            elif c[2] == 'prefetch':
                self.buffer_prefetch = int(c[3])
        elif c[1] == 'prefetch':
            if c[2] == 'on':
                self.full_prefetch = True
            elif c[2] == 'off':
                self.full_prefetch = False
        elif c[1] == 'multipart':
            if c[2] == 'size' and c[3] >= 5120:
                self.multipart_size = c[3] * 1024
            elif c[2] == 'num' and c[3] >= 0:
                self.multipart_num = c[3]
            elif c[2] == 'retries' and c[3] >= 1:
                self.multipart_retries = c[3]
        elif c[1] == 'ping':
            self.publish_status()

    def process_native_s3_event(self, event):
        event_kind = event['eventName']
        path = '/'+event['s3']['object']['key'].strip('/')  # want '/abc/folder' while on s3 it's 'abc/folder/'
        user_id = event['userIdentity']['principalId']

        if user_id == self.current_user_principalId:
            logger.debug("Native S3 event %s on %s from current yas3fs user %s discarded" % (event_kind, path, user_id))
            return

        logger.info("Native S3 event %s on %s by %s. Deleting cache for %s" % (event_kind, path, user_id, path))

        self.delete_cache(path)

    def publish_status(self):
        hostname = socket.getfqdn()
        num_entries, mem_size, disk_size = self.cache.get_memory_usage()
        dq = self.download_queue.qsize()
        pq = self.prefetch_queue.qsize()
        s3q = 0
        for i in range(0, self.s3_num):
            s3q += self.s3_queue[i].qsize()
        message = [ 'status', hostname, num_entries, mem_size, disk_size, dq, pq, s3q ]
        self.publish(message)

    def publish_messages(self):
        while self.sns_topic_arn:
            try:
                message = self.publish_queue.get(True, 1) # 1 second time-out
                message = copy.copy(message)
                message.insert(0, self.unique_id)
                full_message = json.dumps(message)

                self.sns.publish(self.sns_topic_arn, full_message.encode('ascii'))
                self.publish_queue.task_done()
            except QueueEmpty:
                pass
            except Exception as e:
                logger.exception(e)
                logger.error("publish exception: " + full_message.encode('ascii'))
                raise e


    def publish(self, message):
        if self.sns_topic_arn:
            logger.debug("publish '%s'" % (message))
            self.publish_queue.put(message)

    def check_status(self):
        logger.debug("check_status")

        while self.cache_entries:

            num_entries, mem_size, disk_size = self.cache.get_memory_usage()
            s3q = 0 ### Remove duplicate code
            for i in range(0, self.s3_num):
                s3q += self.s3_queue[i].qsize()
            logger.info("entries, mem_size, disk_size, download_queue, prefetch_queue, s3_queue: %i, %i, %i, %i, %i, %i"
                        % (num_entries, mem_size, disk_size,
                           self.download_queue.qsize(), self.prefetch_queue.qsize(), s3q))

            logger.info("multipart_uploads_in_progress = " + str(self.multipart_uploads_in_progress))

            if debug:
                logger.debug("new_locks, unused_locks: %i, %i"
                             % (len(self.cache.new_locks), len(self.cache.unused_locks)))
                (threshold0, threshold1, threshold2) = gc.get_threshold()
                (count0, count1, count2) = gc.get_count()
                logger.debug("gc count0/threshold0, count1/threshold1, count2/threshold2: %i/%i, %i/%i, %i/%i"
                             % (count0,threshold0,count1,threshold1,count2,threshold2))

            self.check_threads()

            time.sleep(self.check_status_interval)

    def check_cache_size(self):

        logger.debug("check_cache_size")

        while self.cache_entries:
            num_entries, mem_size, disk_size = self.cache.get_memory_usage()
            logger.debug("check_cache_size get_memory_usage() -> num_entries=%r mem_size=%r disk_size=%r", num_entries, mem_size, disk_size)

            purge = False
            if num_entries > self.cache_entries:
                purge = True
                store = ''
            elif mem_size > self.cache_mem_size:
                purge = True
                store = 'mem'
            elif disk_size > self.cache_disk_size:
                purge = True
                store = 'disk'

            if purge:
                # Need to purge something
                path = self.cache.lru.popleft() # Take a path on top of the LRU (least used)
                with self.cache.get_lock(path):
                    if self.cache.has(path): # Path may be deleted before I acquire the lock
                        logger.debug("check_cache_size purge: '%s' '%s' ?" % (store, path))
                        data = self.cache.get(path, 'data')
                        full_delete = False
                        if (not data) or (data and (store == '' or data.store == store) and (not data.has('open')) and (not data.has('change'))):
                            if store == '':
                                logger.debug("check_cache_size purge: '%s' '%s' OK full" % (store, path))
                                self.cache.delete(path) # Remove completely from cache
                                full_delete = True
                            elif data:
                                logger.debug("check_cache_size purge: '%s' '%s' OK data" % (store, path))
                                self.cache.delete(path, 'data') # Just remove data
                            else:
                                logger.debug("check_cache_size purge: '%s' '%s' KO no data" % (store, path))
                        else:
                            logger.debug("check_cache_size purge: '%s' '%s' KO data? %s open? %s change? %s"
                                         % (store, path, data != None, data and data.has('open'), data and data.has('change')))
                        if not full_delete:
                            # The entry is still there, let's append it again at the end of the RLU list
                            self.cache.lru.append(path)
            else:
                # Check for unused locks to be removed
                for path in list(self.cache.unused_locks.keys()):
                    logger.debug("check_cache_size purge unused lock: '%s'" % (path))
                    try:
                        with self.cache.lock and self.cache.new_locks[path]:
                            del self.cache.new_locks[path]
                            logger.debug("check_cache_size purge unused lock: '%s' deleted" % (path))
                    except KeyError:
                        pass
                    try:
                        del self.cache.unused_locks[path]
                        logger.debug("check_cache_size purge unused lock: '%s' removed from list" % (path))
                    except KeyError:
                        pass
                # Look for unused locks to be removed at next iteration (if still "new")
                for path in self.cache.new_locks.keys():
                    logger.debug("check_cache_size purge unused lock: '%s' added to list" % (path))
                    self.cache.unused_locks[path] = True # Just a flag

                # Sleep for some time
                time.sleep(self.cache_check_interval)

    def add_to_parent_readdir(self, path):
        logger.debug("add_to_parent_readdir '%s'" % (path))
        (parent_path, dir) = os.path.split(path)
        logger.debug("add_to_parent_readdir '%s' parent_path '%s'" % (path, parent_path))
        with self.cache.get_lock(parent_path):
            dirs = self.cache.get(parent_path, 'readdir')
            if dirs != None and dirs.count(dir) == 0:
                dirs.append(dir)

    def remove_from_parent_readdir(self, path):
        logger.debug("remove_from_parent_readdir '%s'" % (path))
        (parent_path, dir) = os.path.split(path)
        logger.debug("remove_from_parent_readdir '%s' parent_path '%s'" % (path, parent_path))
        with self.cache.get_lock(parent_path):
            dirs = self.cache.get(parent_path, 'readdir')
            if dirs != None:
                try:
                    dirs.remove(dir)
                except:
                    # not in cache, no worries.
                    pass

    def reset_parent_readdir(self, path):
        logger.debug("reset_parent_readdir '%s'" % (path))
        (parent_path, dir) = os.path.split(path)
        logger.debug("reset_parent_readdir '%s' parent_path '%s'" % (path, parent_path))
        self.cache.delete(parent_path, 'readdir')

    def remove_prefix(self, keyname):
        if self.s3_prefix == '':
            return '/' + keyname
        return keyname[len(self.s3_prefix):]

    def join_prefix(self, path):
        if self.s3_prefix == '':
            if path != '/':
                return path[1:] # Remove beginning '/'
            else:
                return '.' # To handle '/' with empty s3_prefix
        else:
            return self.s3_prefix + path

    def has_elements(self, iter, num=1):
        logger.debug("has_element '%s' %i" % (iter, num))
        c = 0
        for k in iter:
            logger.debug("has_element '%s' -> '%r'" % (iter, k))
            path = k.name[len(self.s3_prefix):]
            if not self.cache.is_deleting(path):
                c += 1
            if c >= num:
                logger.debug("has_element '%s' OK" % (iter))
                return True
        logger.debug("has_element '%s' KO" % (iter))
        return False

    def folder_has_contents(self, path, num=1):
        logger.debug("folder_has_contents '%s' %i" % (path, num))
        full_path = self.join_prefix(path + '/')
        # encoding for https://github.com/danilop/yas3fs/issues/56
        key_list = self.s3_bucket.list(full_path.encode('utf-8'), '/', headers = self.default_headers)
        return self.has_elements(key_list, num)

    def get_key(self, path, cache=True):
        if self.cache.is_deleting(path):
            logger.debug("get_key path '%s' is deleting -- returning None" % (path))
            return None

        if cache and self.cache.is_ready(path):
            key = self.cache.get(path, 'key')
            if key:
                logger.debug("get_key from cache '%s'" % (path))
                return key
        logger.debug("get_key %s", path)
        look_on_S3 = True

        refresh_readdir_cache_if_found = False
        if path != '/':
            (parent_path, file) = os.path.split(path)
            dirs = self.cache.get(parent_path, 'readdir')
            if dirs and file not in dirs:
                refresh_readdir_cache_if_found = True
                if not self.recheck_s3:
                    look_on_S3 = False
        if look_on_S3:
            logger.debug("get_key from S3 #1 '%s'" % (path))
            # encoding for https://github.com/danilop/yas3fs/issues/56
            key = self.s3_bucket.get_key(self.join_prefix(path).encode('utf-8'), headers=self.default_headers)

            if not key and path != '/':
                full_path = path + '/'
                logger.debug("get_key from S3 #2 '%s' '%s'" % (path, full_path))
                # encoding for https://github.com/danilop/yas3fs/issues/56
                key = self.s3_bucket.get_key(self.join_prefix(full_path).encode('utf-8'), headers=self.default_headers)
            if key:
                key = UTF8DecodingKey(key)
                key.name = key.name.decode('utf-8')
                logger.debug("get_key to cache '%s'" % (path))
                ###self.cache.delete(path) ### ???
                ###self.cache.add(path)
                self.cache.set(path, 'key', key)

                if refresh_readdir_cache_if_found:
                    self.add_to_parent_readdir(path)
        else:
            logger.debug("get_key not on S3 '%s'" % (path))
        if not key:
            logger.debug("get_key no '%s'" % (path))
        return key

    def get_metadata(self, path, metadata_name, key=None):
        logger.debug("get_metadata -> '%s' '%s' '%r'" % (path, metadata_name, key))
        with self.cache.get_lock(path): # To avoid consistency issues, e.g. with a concurrent purge
            metadata_values = None
            if self.cache.has(path, metadata_name):
                metadata_values = self.cache.get(path, metadata_name)
            if metadata_values is None:
                metadata_values = {}
                if not key:
                    key = self.get_key(path)
                if not key:
                    if path == '/': # First time mount of a new file system
                        self.mkdir(path, 0o0755)
                        logger.debug("get_metadata -> '%s' '%s' First time mount"
                                     % (path, metadata_name))
                        return self.cache.get(path, metadata_name)
                    else:
                        if not self.folder_has_contents(path):
                            self.cache.add(path) # It is empty to cache further checks
                            logger.debug("get_metadata '%s' '%s' no S3 return None"
                                         % (path, metadata_name))
                            return None
                else:
                    logger.debug("get_metadata '%s' '%s' '%r' S3 found"
                                         % (path, metadata_name, key))

                if key:
                    s = key.get_metadata(metadata_name)
                else:
                    s = None
                if s:
                    try:
                        metadata_values = json.loads(s)
                    except ValueError: # For legacy attribute encoding
                        for kv in s.split(';'):
                            k, v = kv.split('=')
                            if v.isdigit():
                                metadata_values[k] = int(v)
                            elif v.replace(".", "", 1).isdigit():
                                metadata_values[k] = float(v)
                            else:
                                metadata_values[k] = v
                if metadata_name == 'attr': # Custom exception(s)
                    if key:
                        metadata_values['st_size'] = key.size
                    else:
                        metadata_values['st_size'] = 0
                    if not s: # Set default attr to browse any S3 bucket TODO directories
                        uid, gid = get_uid_gid()
                        metadata_values['st_uid'] = uid
                        metadata_values['st_gid'] = gid
                        if key is None:
                            ### # no key, default to dir
                            metadata_values['st_mode'] = (stat.S_IFDIR | 0o0755)
                        elif key and key.name != '' and key.name[-1] != '/':
                            metadata_values['st_mode'] = (stat.S_IFREG | 0o0755)
                        else:
                            metadata_values['st_mode'] = (stat.S_IFDIR | 0o0755)
                        if key and key.last_modified:
                            now = time.mktime(time.strptime(key.last_modified, "%a, %d %b %Y %H:%M:%S %Z"))
                        else:
                            now = get_current_time()
                        metadata_values['st_mtime'] = now
                        metadata_values['st_atime'] = now
                        metadata_values['st_ctime'] = now
                self.cache.add(path)
                self.cache.set(path, metadata_name, metadata_values)
            logger.debug("get_metadata <- '%s' '%s' '%r' '%s'" % (path, metadata_name, key, metadata_values))
            return metadata_values

    def set_metadata(self, path, metadata_name=None, metadata_values=None, key=None):
        logger.debug("set_metadata '%s' '%s' '%r'" % (path, metadata_name, key))
        with self.cache.get_lock(path):
            if not metadata_values is None:
                self.cache.set(path, metadata_name, metadata_values)
            data = self.cache.get(path, 'data')
            if self.write_metadata and (key or (not data) or (data and not data.has('change'))):
                # No change in progress, I should write now
                if not key:
                    key = self.get_key(path)
                    logger.debug("set_metadata '%s' '%s' '%r' Key" % (path, metadata_name, key))
                new_key = False
                if not key and self.folder_has_contents(path):
                    if path != '/' or self.write_metadata:
                        full_path = path + '/'
                        key = UTF8DecodingKey(self.s3_bucket)
                        key.key = self.join_prefix(full_path)
                        new_key = True
                if key:
                    if metadata_name:
                        values = metadata_values
                        if values is None:
                            values = self.cache.get(path, metadata_name)
                        if values is None or not any(values):
                            try:
                                del key.metadata[metadata_name]
                            except KeyError:
                                pass
                        else:
                            try:
                                key.metadata[metadata_name] = json.dumps(values)
                            except UnicodeDecodeError:
                                logger.info("set_metadata '%s' '%s' '%r' cannot decode unicode, not written on S3"
                                            % (path, metadata_name, key))
                                pass # Ignore the binary values - something better TODO ???
                    if (not data) or (data and (not data.has('change'))):
                        logger.debug("set_metadata '%s' '%r' S3" % (path, key))
                        pub = [ 'md', metadata_name, path ]
                        if new_key:
                            logger.debug("set_metadata '%s' '%r' S3 new key" % (path, key))
                            ### key.set_contents_from_string('', headers={'Content-Type': 'application/x-directory'})
                            headers = { 'Content-Type': 'application/x-directory' }
                            headers.update(self.default_write_headers)

                            cmds = [ [ 'set_contents_from_string', [ '' ], { 'headers': headers } ] ]
                            self.do_on_s3(key, pub, cmds)
                        else:
                            ### key.copy(key.bucket.name, key.name, key.metadata, preserve_acl=False)
                            if isinstance(key.name, bytes):
                                 key_name = key.name.decode('utf-8')
                            else:
                                 key_name = key.name

                            cmds = [ [ 'copy', [ key.bucket.name, key_name, key.metadata ],
                                       { 'preserve_acl': False, 'encrypt_key':self.aws_managed_encryption } ] ]
                            self.do_on_s3(key, pub, cmds)
                        ###self.publish(['md', metadata_name, path])

            # handle a request to set metadata, but we can't right now because the node is currently
            # in the middle of a 'change' https://github.com/danilop/yas3fs/issues/52
            elif self.write_metadata and data and data.has('change'):
                if metadata_name == 'attr' and metadata_values is None:
                    logger.debug("set_metadata: 'change' already in progress, setting FSData.props[invoke_after_change] lambda for self.set_metadata("+path+",attr)")
                    data.set('invoke_after_change',(lambda path: self.set_metadata(path,'attr')))

    def getattr(self, path, fh=None):
        logger.debug("getattr -> '%s' '%s'" % (path, fh))
        if self.cache.is_deleting(path):
            logger.debug("getattr path '%s' is deleting -- throwing ENOENT" % (path))
            raise FuseOSError(errno.ENOENT)
        with self.cache.get_lock(path): # To avoid consistency issues, e.g. with a concurrent purge
            recheck_s3 = False
            if self.cache.is_empty(path):
                cache = True
                logger.debug("getattr <- '%s' '%s' cache ENOENT" % (path, fh))
                if self.recheck_s3:
                    cache = False
                    recheck_s3 = True
                    logger.debug("getattr rechecking on s3 <- '%s' '%s' cache ENOENT" % (path, fh))
                else:
                    raise FuseOSError(errno.ENOENT)
            attr = self.get_metadata(path, 'attr')
            if attr is None:
                logger.debug("getattr <- '%s' '%s' ENOENT" % (path, fh))
                raise FuseOSError(errno.ENOENT)
            if attr['st_size'] == 0 and stat.S_ISDIR(attr['st_mode']):
                attr['st_size'] = 4096 # For compatibility...
            attr['st_nlink'] = 1 # Something better TODO ???

            if self.st_blksize:
                attr['st_blksize'] = self.st_blksize

            if self.full_prefetch: # Prefetch
                if stat.S_ISDIR(attr['st_mode']):
                    self.readdir(path)
                else:
                    self.check_data(path)
            logger.debug("getattr <- '%s' '%s' '%s'" % (path, fh, attr))
            return attr

    def readdir(self, path, fh=None):
        logger.debug("readdir '%s' '%s'" % (path, fh))

        if self.cache.is_deleting(path):
            logger.debug("readdir path '%s' is deleting -- throwing ENOENT" % (path))
            raise FuseOSError(errno.ENOENT)

        with self.cache.get_lock(path):
            if self.cache.is_empty(path):
                logger.debug("readdir '%s' '%s' ENOENT" % (path, fh))
                raise FuseOSError(errno.ENOENT)
            self.cache.add(path)
            dirs = self.cache.get(path, 'readdir')

            if not dirs:
                logger.debug("readdir '%s' '%s' no cache" % (path, fh))
                full_path = self.join_prefix(path)
                if full_path == '.':
                    full_path = ''
                elif full_path != '' and full_path[-1] != '/':
                    full_path += '/'
                logger.debug("readdir '%s' '%s' S3 list '%s'" % (path, fh, full_path))
                # encoding for https://github.com/danilop/yas3fs/issues/56
                key_list = self.s3_bucket.list(full_path.encode('utf-8'), '/', headers = self.default_headers, encoding_type='url')

                dirs = ['.', '..']
                logger.debug('key names %s' % (', '.join([k.name for k in key_list])))
                for k in key_list:
                    # 'unquoting' for https://github.com/danilop/yas3fs/issues/56
                    if sys.version_info < (3,):
                        k.name = unquote_plus(str(k.name)).decode('utf-8')
                    else:
                        k.name = unquote_plus(k.name)

                    logger.debug("readdir '%s' '%s' S3 list key '%r'" % (path, fh, k))
                    d = k.name[len(full_path):]
                    if len(d) > 0:
                        if d == '.':
                            continue # I need this for whole S3 buckets mounted without a prefix, I use '.' for '/' metadata
                        d_path = k.name[len(self.s3_prefix):]
                        if d[-1] == '/':
                            d = d[:-1]
                        if self.cache.is_deleting(d_path):
                            continue
                        dirs.append(d)

                # for https://github.com/danilop/yas3fs/issues/56
                if sys.version_info < (3,):
                    convertedDirs = []
                    for dir in dirs:
                        convertedDirs.append(unicode(dir))
                    dirs = convertedDirs

                self.cache.set(path, 'readdir', dirs)
            logger.debug("readdir '%s' '%s' '%s'" % (path, fh, dirs))
            return dirs

    def mkdir(self, path, mode):
        logger.debug("mkdir '%s' '%s'" % (path, mode))
        with self.cache.get_lock(path):
            if self.cache.is_not_empty(path):
                logger.debug("mkdir cache '%s' EEXIST" % self.cache.get(path))
                raise FuseOSError(errno.EEXIST)
            k = self.get_key(path)
            if k and path != '/':
                logger.debug("mkdir key '%s' EEXIST" % self.cache.get(path))
                raise FuseOSError(errno.EEXIST)
            now = get_current_time()
            uid, gid = get_uid_gid()
            attr = { 'st_uid': uid,
                     'st_gid': gid,
                     'st_atime': now,
                     'st_mtime': now,
                     'st_ctime': now,
                     'st_size': 0,
                     'st_mode': (stat.S_IFDIR | mode)
                 }
            self.cache.delete(path)
            self.cache.add(path)
            data = FSData(self.cache, 'mem', path)
            self.cache.set(path, 'data', data)
            data.set('change', True)
            k = UTF8DecodingKey(self.s3_bucket)
            self.set_metadata(path, 'attr', attr, k)
            self.set_metadata(path, 'xattr', {}, k)
            self.cache.set(path, 'key', k)
            if path != '/':
                full_path = path + '/'
                self.cache.set(path, 'readdir', ['.', '..']) # the directory is empty
                self.add_to_parent_readdir(path)
            else:
                full_path = path # To manage '/' with an empty s3_prefix

            if path != '/' or self.write_metadata:
                k.key = self.join_prefix(full_path)
                logger.debug("mkdir '%s' '%s' '%r' S3" % (path, mode, k))
                ###k.set_contents_from_string('', headers={'Content-Type': 'application/x-directory'})
                pub = [ 'mkdir', path ]
                headers = { 'Content-Type': 'application/x-directory'}
                headers.update(self.default_write_headers)
                cmds = [ [ 'set_contents_from_string', [ '' ], { 'headers': headers } ] ]
                self.do_on_s3(k, pub, cmds)
            data.delete('change')
            ###if path != '/': ### Do I need this???
            ###    self.publish(['mkdir', path])

            return 0

    def symlink(self, path, link):
        logger.debug("symlink '%s' '%s'" % (path, link))
        with self.cache.get_lock(path):
            if self.cache.is_not_empty(path):
                logger.debug("symlink cache '%s' '%s' EEXIST" % (path, link))
                raise FuseOSError(errno.EEXIST)
            k = self.get_key(path)
            if k:
                logger.debug("symlink key '%s' '%s' EEXIST" % (path, link))
                raise FuseOSError(errno.EEXIST)
            now = get_current_time()
            uid, gid = get_uid_gid()
            attr = {}
            attr['st_uid'] = uid
            attr['st_gid'] = gid
            attr['st_atime'] = now
            attr['st_mtime'] = now
            attr['st_ctime'] = now
            attr['st_size'] = 0
            attr['st_mode'] = (stat.S_IFLNK | 0o0755)
            self.cache.delete(path)
            self.cache.add(path)
            if self.cache_on_disk > 0:
                data = FSData(self.cache, 'mem', path) # New files (almost) always cache in mem - is it ok ???
            else:
                data = FSData(self.cache, 'disk', path)
            self.cache.set(path, 'data', data)
            data.set('change', True)
            k = UTF8DecodingKey(self.s3_bucket)
            self.set_metadata(path, 'attr', attr, k)
            self.set_metadata(path, 'xattr', {}, k)
            data.open()
            self.write(path, link, 0)
            data.close()
            k.key = self.join_prefix(path)
            self.cache.set(path, 'key', k)
            self.add_to_parent_readdir(path)
            logger.debug("symlink '%s' '%s' '%r' S3" % (path, link, k))
            ###k.set_contents_from_string(link, headers={'Content-Type': 'application/x-symlink'})
            pub = [ 'symlink', path ]
            headers = { 'Content-Type': 'application/x-symlink' }
            headers.update(self.default_write_headers)
            cmds = [ [ 'set_contents_from_string', [ link ], { 'headers': headers } ] ]
            self.do_on_s3(k, pub, cmds)
            data.delete('change')
            ###self.publish(['symlink', path])

            return 0

    def check_data(self, path):
        logger.debug("check_data '%s'" % (path))
        with self.cache.get_lock(path):
            data = self.cache.get(path, 'data')
            if not data or data.has('new'):
                k = self.get_key(path)
                if not k:
                    logger.debug("check_data '%s' no key" % (path))
                    return False
                if not data:
                    if k.size < self.cache_on_disk:
                        data = FSData(self.cache, 'mem', path)
                    else:
                        data = FSData(self.cache, 'disk', path)
                    self.cache.set(path, 'data', data)
                new_etag = data.get('new')
                etag = k.etag[1:-1]
                if not new_etag or new_etag == etag:
                    data.delete('new')
                else: # I'm not sure I got the latest version
                    logger.debug("check_data '%s' etag is different" % (path))
                    self.cache.delete(path, 'key') # Next time get the key from S3
                    data.set('new', None) # Next time don't check the Etag
                if data.etag == etag:
                    logger.debug("check_data '%s' etag is the same, data is usable" % (path))
                    return True
                data.update_size()
                if k.size == 0:
                    logger.debug("check_data '%s' nothing to download" % (path))
                    return True # No need to download anything
                elif self.buffer_size > 0: # Use buffers
                    if not data.has('range'):
                        data.set('range', FSRange())
                    logger.debug("check_data '%s' created empty data object" % (path))
                else: # Download at once
                    if data.content is None:
                        data.open()
                    k.get_contents_to_file(data.content, headers = self.default_headers)
                    data.update_size()
                    data.update_etag(k.etag[1:-1])
                    logger.debug("check_data '%s' data downloaded at once" % (path))
            else:
                logger.debug("check_data '%s' data already in place" % (path))
            return True

    def enqueue_download_data(self, path, starting_from=0, length=0, prefetch=False):
        logger.debug("enqueue_download_data '%s' %i %i" % (path, starting_from, length))
        start_buffer = int(starting_from / self.buffer_size)
        if length == 0: # Means to the end of file
            key = self.get_key(path)
            number_of_buffers = 1 + int((key.size - 1 - starting_from) / self.buffer_size)
        else:
            end_buffer = int((starting_from + length - 1) / self.buffer_size)
            number_of_buffers = 1 + (end_buffer - start_buffer)
        for i in range(number_of_buffers):
            start = (start_buffer + i) * self.buffer_size
            end = start + self.buffer_size - 1
            option_list = (path, start, end)
            if prefetch:
                self.prefetch_queue.put(option_list)
            else:
                self.download_queue.put(option_list)

    def download(self, prefetch=False):
        while self.running:
           try:
               if prefetch:
                   (path, start, end) = self.prefetch_queue.get(True, 1) # 1 second time-out
               else:

                   (path, start, end) = self.download_queue.get(True, 1) # 1 second time-out
               self.download_data(path, start, end)
               if prefetch:
                   self.prefetch_queue.task_done()
               else:
                   self.download_queue.task_done()
           except QueueEmpty:
               pass

    def download_data(self, path, start, end):
        thread_name = threading.current_thread().name
        logger.debug("download_data '%s' %i-%i [thread '%s']" % (path, start, end, thread_name))

        original_key = self.get_key(path)
        if original_key is None:
            logger.debug("download_data no key (before) '%s' [thread '%s']"
                             % (path, thread_name))
            return
        logger.debug("type k = '%r'" % type(original_key))
        logger.debug(" dir k = '%r'" % dir(original_key))
        logger.debug("     k = '%r'" % original_key)
        key = copy.copy(original_key)

        if start > (key.size - 1):
            logger.debug("download_data EOF '%s' %i-%i [thread '%s']" % (path, start, end, thread_name))
            return

        with self.cache.get_lock(path):
            data = self.cache.get(path, 'data')
            if not data:
                logger.debug("download_data no data (before) '%s' [thread '%s']" % (path, thread_name))
                return
            data_range = data.get('range')
            if not data_range:
                logger.debug("download_data no range (before) '%s' [thread '%s']"
                             % (path, thread_name))
                return
            new_interval = [start, min(end, key.size - 1)]
            if data_range.interval.contains(new_interval): ### Can be removed ???
                logger.debug("download_data '%s' %i-%i [thread '%s'] already downloaded"
                             % (path, start, end, thread_name))
                return
            else:
                for i in data_range.ongoing_intervals.values():
                    if i[0] <= new_interval[0] and i[1] >= new_interval[1]:
                        logger.debug("download_data '%s' %i-%i [thread '%s'] already downloading"
                                     % (path, start, end, thread_name))
                        return
            data_range.ongoing_intervals[thread_name] = new_interval

        if new_interval[0] == 0 and new_interval[1] == key.size -1:
            range_headers = {}
        else:
            range_headers = { 'Range' : 'bytes=' + str(new_interval[0]) + '-' + str(new_interval[1]) }

        range_headers.update(self.default_headers) ### Should I check self.requester_pays first?

        retry = True
        # for https://github.com/danilop/yas3fs/issues/46
        retriesAttempted = 0
        while retry:

            # for https://github.com/danilop/yas3fs/issues/62
            if key is None:
                logger.warn("download_data 'key' is None!.. exiting retry loop")
                break

            retriesAttempted += 1

            # for https://github.com/danilop/yas3fs/issues/46
            if retriesAttempted > self.download_retries_num:
                retry = False

            logger.debug("download_data range '%s' '%s' [thread '%s'] max: %i sleep: %i retries: %i" % (path, range_headers, thread_name, self.download_retries_num, self.download_retries_sleep, retriesAttempted))
            try:
                if debug:
                    n1=dt.datetime.now()
                if range_headers: # Use range headers only if necessary
                    bytes = key.get_contents_as_string(headers=range_headers)
                else:
                    bytes = key.get_contents_as_string()
                if debug:
                    n2=dt.datetime.now()
                retry = False

            except Exception as e:
                logger.exception(e)
                logger.info("download_data error '%s' %i-%i [thread '%s'] -> retrying max: %i sleep: %i retries: %i" % (path, start, end, thread_name, self.download_retries_num, self.download_retries_sleep, retriesAttempted))
                time.sleep(self.download_retries_sleep) # for https://github.com/danilop/yas3fs/issues/46
                key = copy.copy(self.get_key(path)) # Do I need this to overcome error "caching" ???

        if debug:
            elapsed = (n2-n1).microseconds/1e6
            logger.debug("download_data done '%s' %i-%i [thread '%s'] elapsed %.6f" % (path, start, end, thread_name, elapsed))

        with self.cache.get_lock(path):
                data = self.cache.get(path, 'data')
                if not data:
                    logger.debug("download_data no data (after) '%s' [thread '%s']" % (path, thread_name))
                    return
                data_range = data.get('range')
                if not data_range:
                    logger.debug("download_data no range (after) '%s' [thread '%s']" % (path, thread_name))
                    return
                del data_range.ongoing_intervals[thread_name]
                if not bytes:
                    length = 0
                    logger.debug("download_data no bytes '%s' [thread '%s']" % (path, thread_name))
                else:
                    length = len(bytes)
                    logger.debug("download_data %i bytes '%s' [thread '%s']" % (length, path, thread_name))
                if length > 0:
                    with data.get_lock():
                        no_content = False
                        if not data.content: # Usually for prefetches
                            no_content = True
                            data.open()
                        data.content.seek(start)
                        data.content.write(bytes)
                        new_interval = [start, start + length - 1]
                        data_range.interval.add(new_interval)
                        data.update_size()
                        if no_content:
                            data.close()
                        data_range.wake()

        logger.debug("download_data end '%s' %i-%i [thread '%s']" % (path, start, end, thread_name))

        with self.cache.get_lock(path):
            data = self.cache.get(path, 'data')
            data_range = data.get('range')
            if data_range:
                if data_range.interval.contains([0, key.size - 1]): # -1 ???
                    data.delete('range')
                    data.update_etag(key.etag[1:-1])
                    logger.debug("download_data all ended '%s' [thread '%s']" % (path, thread_name))

    def get_to_do_on_s3(self, i):
        while self.running:
           try:
               (key, pub, cmds) = self.s3_queue[i].get(True, 1) # 1 second time-out
               # MUTABLE PROTECTION
               # various sections of do_cmd_on_s3_now have the potential
               #     of mutating pub, this tries to keep the queue clean
               #     in case a retry happens.
               pub = copy.copy(pub)

               self.do_on_s3_now(key, pub, cmds)
               self.s3_queue[i].task_done()
           except QueueEmpty:
               pass

    @withplugin
    def do_on_s3(self, key, pub, cmds):
        if self.s3_num == 0:
            return self.do_on_s3_now(key, pub, cmds)

        i = hash(key.name) % self.s3_num # To distribute files consistently across threads
        self.s3_queue[i].put((key, pub, cmds))

    @withplugin
    def do_cmd_on_s3_now(self, key, pub, action, args, kargs):
        logger.debug("do_cmd_on_s3_now action '%s' key '%r' args '%s' kargs '%s'" % (action, key, args, kargs))

        # fuse/yas3fs is version unaware and all operation should
        # happen to the current version
        # also we don't track updated key.version_id in self.cache
        # so it is likely that what was stored has been staled
        key.version_id = None

        try:
            if action == 'delete':
                path = pub[1]
                key.delete()
                del self.cache.entries[path]

            elif action == 'copy':
                # Otherwise we loose the Content-Type with S3 Copy
                key.metadata['Content-Type'] = key.content_type
                key.copy(*args, **kargs)

                path = self.remove_prefix(args[1])

                if path.endswith('/'):
                    # this is a directory, but interally stored w/o
                    # trailing slash
                    path = path[:-1]

                # renaming?
                if path != key.name:
                    # del self.cache.entries[path]
                    if self.cache.has(path, 's3_busy'):
                        self.cache.entries[path]['s3_busy'] = 0

            elif action == 'set_contents_from_string':
                key.set_contents_from_string(*args,**kargs)
            elif action == 'set_contents_from_file':
                data = args[0] # First argument must be data

                if data.cache.is_deleting(data.path):
                    return None

                try:
                    # ignore deleting flag, though will fail w/ IOError
                    key.set_contents_from_file(data.get_content(wait_until_cleared_proplist = ['s3_busy']),**kargs)
                except IOError as e:
                    logger.error("set_contents_from_file IOError on " + str(data))
                    raise e

                etag = key.etag[1:-1]

                # ignore deleting flag
                with data.get_lock(wait_until_cleared_proplist = ['s3_busy']):
                    data.update_etag(etag, wait_until_cleared_proplist = ['s3_busy'])
                    data.delete('change', wait_until_cleared_proplist = ['s3_busy'])
                pub.append(etag)
            elif action == 'multipart_upload':

                data = args[1] # Second argument must be data

                if data.cache.is_deleting(data.path):
                    return None

                full_size = args[2] # Third argument must be full_size
                complete = self.multipart_upload(*args)

                uploaded_key = self.s3_bucket.get_key(key.name.encode('utf-8'), headers=self.default_headers)

                logger.debug("Multipart-upload Key Sizes '%r' local: %i remote: %i" %(key, full_size, uploaded_key.size))
                if full_size != uploaded_key.size:
                     logger.error("Multipart-upload Key Sizes do not match for '%r' local: %i remote: %i" %(key, full_size, uploaded_key.size))
                     raise Exception("Multipart-upload KEY SIZES DO NOT MATCH")

                etag = complete.etag[1:-1]
                self.cache.delete(data.path, 'key')

                # ignore deleting flag
                with data.get_lock(wait_until_cleared_proplist = ['s3_busy']):
                    data.update_etag(etag, wait_until_cleared_proplist = ['s3_busy'])
                    data.delete('change', wait_until_cleared_proplist = ['s3_busy'])
                pub.append(etag)
            else:
                logger.error("do_cmd_on_s3_now Unknown action '%s'" % action)
                # SHOULD THROW EXCEPTION...

        except Exception as e:
            logger.exception(e)
            raise e

        logger.debug("do_cmd_on_s3_now action '%s' key '%r' args '%s' kargs '%s' done" % (action, key, args, kargs))
        return pub


    @withplugin
    def do_cmd_on_s3_now_w_retries(self, key, pub, action, args, kargs, retries = 1):
        last_exception = None
        for tries in range(1, retries +1):
            if tries > 1:
                time.sleep(self.s3_retries_sleep) # Better wait N seconds before retrying
            try:
                logger.debug("do_cmd_on_s3_now_w_retries try %s action '%s' key '%r' args '%s' kargs '%s'" % (tries, action, key, args, kargs))
                return self.do_cmd_on_s3_now(key, pub, action, args, kargs)
            except Exception as e:
                last_exception = e

        logger.error("do_cmd_on_s3_now_w_retries FAILED '%s' key '%r' args '%s' kargs '%s'" % (action, key, args, kargs))

        raise last_exception

    @withplugin
    def do_on_s3_now(self, key, pub, cmds):
        for c in cmds:
            action = c[0]
            args = None
            kargs = None

            if len(c) > 1:
                args = c[1]
            if len(c) > 2:
                kargs = c[2]

            pub = self.do_cmd_on_s3_now_w_retries(key, pub, action, args, kargs, self.s3_retries)
            if pub:
                self.publish(pub)

    def readlink(self, path):
        logger.debug("readlink '%s'" % (path))

        if self.cache.is_deleting(path):
            logger.debug("readlink path '%s' is deleting -- throwing ENOENT" % (path))
            raise FuseOSError(errno.ENOENT)

        with self.cache.get_lock(path):
            if self.cache.is_empty(path):
                logger.debug("readlink '%s' ENOENT" % (path))
                raise FuseOSError(errno.ENOENT)
            self.cache.add(path)
            if stat.S_ISLNK(self.getattr(path)['st_mode']):
                if not self.check_data(path):
                    logger.debug("readlink '%s' ENOENT" % (path))
                    raise FuseOSError(errno.ENOENT)

            data = self.cache.get(path, 'data')
            if data is None:
                logger.error("readlink '%s' no data ENOENT" % (path))
                raise FuseOSError(errno.ENOENT) # ??? That should not happen

        data_range = data.get('range')
        if data_range:
            self.enqueue_download_data(path)
            # self.download_data(path)
            while True:
                logger.debug("readlink wait '%s'" % (path))
                data_range.wait()
                logger.debug("readlink awake '%s'" % (path))
                data_range = data.get('range')
                if not data_range:
                    break
        data.open()
        link = data.get_content_as_string()
        data.close()
        return link.decode('utf-8')


    def rmdir(self, path):
        logger.debug("rmdir '%s'" % (path))

        if self.cache.is_deleting(path):
            logger.debug("rmdir path '%s' is deleting -- throwing ENOENT" % (path))
            raise FuseOSError(errno.ENOENT)

        with self.cache.get_lock(path):
            if self.cache.is_empty(path):
                logger.debug("rmdir '%s' cache ENOENT" % (path))
                raise FuseOSError(errno.ENOENT)
            k = self.get_key(path)
            if not k and not self.cache.has(path) and not self.folder_has_contents(path):
                logger.debug("rmdir '%s' S3 ENOENT" % (path))
                raise FuseOSError(errno.ENOENT)
            dirs = self.cache.get(path, 'readdir')
            if dirs is None:
                if self.folder_has_contents(path, 2): # There is something inside the folder
                    logger.debug("rmdir '%s' S3 ENOTEMPTY" % (path))
                    raise FuseOSError(errno.ENOTEMPTY)
            else:
                if len(dirs) > 2:
                    logger.debug("rmdir '%s' cache ENOTEMPTY" % (path))
                    raise FuseOSError(errno.ENOTEMPTY)
            ###k.delete()
            ###self.publish(['rmdir', path])
            self.cache.reset(path, with_deleting = bool(k)) # Cache invaliation
            self.remove_from_parent_readdir(path)
            if k:
                logger.debug("rmdir '%s' '%s' S3" % (path, k))
                pub = [ 'rmdir', path ]
                cmds = [ [ 'delete', [] , { 'headers': self.default_headers } ] ]
                self.do_on_s3(k, pub, cmds)

            return 0

    def truncate(self, path, size):
        logger.debug("truncate '%s' '%i'" % (path, size))

        if self.cache.is_deleting(path):
            logger.debug("truncate path '%s' is deleting -- throwing ENOENT" % (path))
            raise FuseOSError(errno.ENOENT)

        with self.cache.get_lock(path):
            if self.cache.is_empty(path):
                logger.debug("truncate '%s' '%i' ENOENT" % (path, size))
                raise FuseOSError(errno.ENOENT)
            self.cache.add(path)
            if not self.check_data(path):
                logger.debug("truncate '%s' '%i' ENOENT" % (path, size))
                raise FuseOSError(errno.ENOENT)
            while True:
                data = self.cache.get(path, 'data')
                if not data:
                    logger.error("truncate '%s' '%i' no data ENOENT" % (path, size))
                    raise FuseOSError(errno.ENOENT) # ??? That should not happen
                data_range = data.get('range')
                if not data_range:
                    break
                if (size == 0) or (data_range.interval.contains([0, size - 1])):
                    data.delete('range')
                    break
                self.enqueue_download_data(path, 0, size)
                logger.debug("truncate wait '%s' '%i'" % (path, size))
                data_range.wait()
                logger.debug("truncate awake '%s' '%i'" % (path, size))
            data.content.truncate(size)
            now = get_current_time()
            attr = self.get_metadata(path, 'attr')
            old_size = attr['st_size']
            data.set('change', True)
            if size != old_size:
                attr['st_size'] = size
                data.update_size()
            attr['st_mtime'] = now
            attr['st_atime'] = now
            return 0

    ### Should work for files in cache but not flushed to S3...
    def rename(self, path, new_path):
        logger.debug("rename '%s' '%s'" % (path, new_path))

        if self.cache.is_deleting(path):
            logger.debug("rename path '%s' is deleting -- throwing ENOENT" % (path))
            raise FuseOSError(errno.ENOENT)

        with self.cache.get_lock(path):
            if self.cache.is_empty(path):
                logger.debug("rename '%s' '%s' ENOENT no '%s' from cache" % (path, new_path, path))
                raise FuseOSError(errno.ENOENT)
            key = self.get_key(path)
            if not key and not self.cache.has(path):
                logger.debug("rename '%s' '%s' ENOENT no '%s'" % (path, new_path, path))
                raise FuseOSError(errno.ENOENT)
            new_parent_path = os.path.dirname(new_path)
            new_parent_key = self.get_key(new_parent_path)
            if not new_parent_key and not self.folder_has_contents(new_parent_path):
                logger.debug("rename '%s' '%s' ENOENT no parent path '%s'" % (path, new_path, new_parent_path))
                raise FuseOSError(errno.ENOENT)
        attr = self.getattr(path)
        if stat.S_ISDIR(attr['st_mode']):
            self.rename_path(path, new_path)
        else:
            self.rename_item(path, new_path)
        self.remove_from_parent_readdir(path)
        self.add_to_parent_readdir(new_path)

    def rename_path(self, path, new_path):
        logger.debug("rename_path '%s' -> '%s'" % (path, new_path))
        dirs = self.readdir(path)
        for d in dirs:
            if d in ['.', '..']:
                continue
            d_path = ''.join([path, '/', d])
            d_new_path = ''.join([new_path, '/', d])
            attr = self.getattr(d_path)
            if stat.S_ISDIR(attr['st_mode']):
                self.rename_path(d_path, d_new_path)
            else:
                self.rename_item(d_path, d_new_path)
        self.rename_item(path, new_path, dir=True)

    def rename_item(self, path, new_path, dir=False):
        logger.debug("rename_item '%s' -> '%s' dir?%s" % (path, new_path, dir))
        source_path = path
        target_path = new_path
        key = self.get_key(source_path)
        self.cache.rename(source_path, target_path)
        if key: # For files in cache or dir not on S3 but still not flushed to S3
            self.rename_on_s3(key, source_path, target_path, dir)

    def rename_on_s3(self, key, source_path, target_path, dir):
        logger.debug("rename_on_s3 '%s' '%s' -> '%s' dir?%s" % (key, source_path, target_path, dir))
        # Otherwise we loose the Content-Type with S3 Copy
        key.metadata['Content-Type'] = key.content_type
        ### key.copy(key.bucket.name, target, key.metadata, preserve_acl=False)
        target = self.join_prefix(target_path)
        if dir:
            target += '/'
        pub = [ 'rename', source_path, target_path ]

        if isinstance(target, bytes):
            target_for_cmd = target.decode('utf-8')
        else:
            target_for_cmd = target

        cmds = [ [ 'copy', [ key.bucket.name, target_for_cmd, key.metadata ],
                   { 'preserve_acl': False , 'encrypt_key':self.aws_managed_encryption } ],
                 [ 'delete', [], { 'headers': self.default_headers } ] ]
        self.do_on_s3(key, pub, cmds)
        ###key.delete()
        ###self.publish(['rename', source_path, target_path])

    def mknod(self, path, mode, dev=None):
        logger.debug("mknod '%s' '%i' '%s'" % (path, mode, dev))
        with self.cache.get_lock(path):
            if self.cache.is_not_empty(path):
                logger.debug("mknod '%s' '%i' '%s' cache EEXIST" % (path, mode, dev))
                raise FuseOSError(errno.EEXIST)
            k = self.get_key(path)
            if k:
                logger.debug("mknod '%s' '%i' '%s' key EEXIST" % (path, mode, dev))
                raise FuseOSError(errno.EEXIST)
            self.cache.add(path)
            now = get_current_time()
            uid, gid = get_uid_gid()
            attr = {}
            attr['st_uid'] = uid
            attr['st_gid'] = gid
            attr['st_mode'] = int(stat.S_IFREG | mode)
            attr['st_atime'] = now
            attr['st_mtime'] = now
            attr['st_ctime'] = now
            attr['st_size'] = 0 # New file
            if self.cache_on_disk > 0:
                data = FSData(self.cache, 'mem', path) # New files (almost) always cache in mem - is it ok ???
            else:
                data = FSData(self.cache, 'disk', path)
            self.cache.set(path, 'data', data)
            data.set('change', True)
            self.set_metadata(path, 'attr', attr)
            self.set_metadata(path, 'xattr', {})
            self.add_to_parent_readdir(path)
            self.publish(['mknod', path])
            return 0

    def unlink(self, path):
        logger.debug("unlink '%s'" % (path))

        if self.cache.is_deleting(path):
            logger.debug("unlink path '%s' is deleting -- throwing ENOENT" % (path))
            raise FuseOSError(errno.ENOENT)

        with self.cache.get_lock(path):
            if self.cache.is_empty(path):
                logger.debug("unlink '%s' ENOENT" % (path))
                raise FuseOSError(errno.ENOENT)
            k = self.get_key(path)
            if not k and not self.cache.has(path):
                logger.debug("unlink '%s' ENOENT" % (path))
                raise FuseOSError(errno.ENOENT)
            self.cache.reset(path, with_deleting = bool(k)) # Cache invaliation
            self.remove_from_parent_readdir(path)
            if k:
                logger.debug("unlink '%s' '%s' S3" % (path, k))
                ###k.delete()
                ###self.publish(['unlink', path])
                pub = [ 'unlink', path ]
                cmds = [ [ 'delete', [], { 'headers': self.default_headers } ] ]
                self.do_on_s3(k, pub, cmds)
                # self.do_on_s3_now(k, pub, cmds)

        return 0

    def create(self, path, mode, fi=None):
        logger.debug("create '%s' '%i' '%s'" % (path, mode, fi))
        return self.open(path, mode)

    def open(self, path, flags):
        logger.debug("open '%s' '%i'" % (path, flags))
        with self.cache.get_lock(path):
            self.cache.add(path)
            if not self.check_data(path):
                self.mknod(path, flags)
            self.cache.get(path, 'data').open()
            logger.debug("open '%s' '%i' '%s'" % (path, flags, self.cache.get(path, 'data').get('open')))
        return 0

    def release(self, path, flags):
        logger.debug("release '%s' '%i'" % (path, flags))

        if self.cache.is_deleting(path):
            logger.debug("release path '%s' is deleting -- throwing ENOENT" % (path))
            raise FuseOSError(errno.ENOENT)

        with self.cache.get_lock(path):
            if self.cache.is_empty(path):
                logger.debug("release '%s' '%i' ENOENT" % (path, flags))
                raise FuseOSError(errno.ENOENT)
            data = self.cache.get(path, 'data')
            if data:
                if data.has('change') and data.get('open') == 1: # Last one to release the file
                    self.upload_to_s3(path, data)
                data.close() # Close after upload to have data.content populated for disk cache
                logger.debug("release '%s' '%i' '%s'" % (path, flags, data.get('open')))
            else:
                logger.debug("release '%s' '%i'" % (path, flags))
        return 0

    def read(self, path, length, offset, fh=None):
        logger.debug("read '%s' '%i' '%i' '%s'" % (path, length, offset, fh))

        if self.cache.is_deleting(path):
            logger.debug("read path '%s' is deleting -- throwing ENOENT" % (path))
            raise FuseOSError(errno.ENOENT)

        if not self.cache.has(path) or self.cache.is_empty(path):
            logger.debug("read '%s' '%i' '%i' '%s' ENOENT" % (path, length, offset, fh))
            raise FuseOSError(errno.ENOENT)

        retry = True
        # for https://github.com/danilop/yas3fs/issues/46
        retriesAttempted = 0
        while retry:
            retriesAttempted += 1

            # for https://github.com/danilop/yas3fs/issues/46
            if retriesAttempted > self.read_retries_num:
                logger.error("read '%s' '%i' '%i' '%s' max read retries exceeded max: %i sleep: %i retries: %i, raising FuseOSError(errno.EIO) ''" % (path, length, offset, fh, self.read_retries_num, self.read_retries_sleep, retriesAttempted))
                retry = False
                self.invalidate_cache(path)
                raise FuseOSError(errno.EIO)

            data = self.cache.get(path, 'data')
            if not data:
                logger.debug("read '%s' '%i' '%i' '%s' no data" % (path, length, offset, fh))
                return '' # Something better ???
            data_range = data.get('range')
            if data_range is None:
                logger.debug("read '%s' '%i' '%i' '%s' no range" % (path, length, offset, fh))
                break
            attr = self.get_metadata(path, 'attr')
            file_size = attr['st_size']
            end_interval = min(offset + length, file_size) - 1
            if offset > end_interval:
                logger.debug("read '%s' '%i' '%i' '%s' offset=%i > end_interval=%i" %((path, length, offset, fh, offset, end_interval)))
                return '' # Is this ok ???
            read_interval = [offset, end_interval]
            if data_range.interval.contains(read_interval):
                if self.buffer_prefetch:
                    prefetch_start = end_interval + 1
                    prefetch_length = self.buffer_size * self.buffer_prefetch
                    logger.debug("download prefetch '%s' '%i' '%i'" % (path, prefetch_start, prefetch_length))
                    prefetch_end_interval = min(prefetch_start + prefetch_length, file_size) - 1
                    if prefetch_start < prefetch_end_interval:
                        prefetch_interval = [prefetch_start, prefetch_end_interval]
                        if not data_range.interval.contains(prefetch_interval):
                            self.enqueue_download_data(path, prefetch_start, prefetch_length, prefetch=True)
                logger.debug("read '%s' '%i' '%i' '%s' in range" % (path, length, offset, fh))
                break
            else:
                if retriesAttempted > 1:
                    logger.debug('%d retries' % (retriesAttempted))
                    time.sleep(self.read_retries_sleep)

                # Note added max retries as this can go on forever... for https://github.com/danilop/yas3fs/issues/46
                logger.debug("read '%s' '%i' '%i' '%s' out of range" % (path, length, offset, fh))
                self.enqueue_download_data(path, offset, length)


            logger.debug("read wait '%s' '%i' '%i' '%s'" % (path, length, offset, fh))
            data_range.wait()
            logger.debug("read awake '%s' '%i' '%i' '%s'" % (path, length, offset, fh))
            # update atime just in the cache ???
        with data.get_lock():
            if not data.content:
                logger.debug("read '%s' '%i' '%i' '%s' no content" % (path, length, offset, fh))
                return '' # Something better ???
            data.content.seek(offset)
            return data.content.read(length)

    def write(self, path, new_data, offset, fh=None):
        logger.debug("write '%s' '%i' '%i' '%s'" % (path, len(new_data), offset, fh))

        if self.cache.is_deleting(path):
            logger.debug("write path '%s' is deleting -- throwing ENOENT" % (path))
            raise FuseOSError(errno.ENOENT)

        if not self.cache.has(path) or self.cache.is_empty(path):
            logger.debug("write '%s' '%i' '%i' '%s' ENOENT" % (path, len(new_data), offset, fh))
            raise FuseOSError(errno.ENOENT)

        if sys.version_info < (3, ):
            if isinstance(new_data, unicode): # Fix for unicode
                logger.debug("write '%s' '%i' '%i' '%s' unicode fix" % (path, len(new_data), offset, fh))
                new_data = str(new_data.encode('utf-8'))
        else:
            if not isinstance(new_data, bytes):
               new_data = new_data.encode('utf-8')
        length = len(new_data)

        data = self.cache.get(path, 'data')
        data_range = data.get('range')

        if data_range:
            self.enqueue_download_data(path)
            while data_range:
                logger.debug("write wait '%s' '%i' '%i' '%s'" % (path, len(new_data), offset, fh))
                data_range.wait()
                logger.debug("write awake '%s' '%i' '%i' '%s'" % (path, len(new_data), offset, fh))
                data_range = data.get('range')

        with data.get_lock():
            if not data.content:
                logger.info("write awake '%s' '%i' '%i' '%s' no content" % (path, len(new_data), offset, fh))
                return 0
            if isinstance(data.content.name, bytes):
                contentname = data.content.name.decode('utf-8')
            else:
                contentname = data.content.name
            logger.debug("write '%s' '%i' '%i' '%s' '%s' content" % (path, len(new_data), offset, fh, contentname))
            data.content.seek(offset)

            data.content.write(new_data)

            data.set('change', True)
            now = get_current_time()
            attr = self.get_metadata(path, 'attr')
            old_size = attr['st_size']
            new_size = max(old_size, offset + length)
            if new_size != old_size:
                attr['st_size'] = new_size
                data.update_size()
            attr['st_mtime'] = now
            attr['st_atime'] = now
        return length

    def upload_to_s3(self, path, data):
        logger.debug("upload_to_s3 '%s'" % path)
        k = self.get_key(path)
        if not k: # New key
            k = UTF8DecodingKey(self.s3_bucket)
            k.key = self.join_prefix(path)
            self.cache.set(path, 'key', k)
        now = get_current_time()
        attr = self.get_metadata(path, 'attr', k)
        attr['st_atime'] = now
        attr['st_mtime'] = now
        self.set_metadata(path, 'attr', None, k) # To update key metadata before upload to S3
        self.set_metadata(path, 'xattr', None, k) # To update key metadata before upload to S3
        mimetype = mimetypes.guess_type(path)[0] or 'application/octet-stream'
        if k.size is None:
            old_size = 0
        else:
            old_size = k.size

        written = False
        pub = [ 'upload', path ] # Add Etag before publish
        headers = { 'Content-Type': mimetype }
        headers.update(self.default_write_headers)

        logger.debug("multipart test: key '%s' mp-num '%s' st_size '%s' mp-size '%s'" %(path, self.multipart_num, attr['st_size'], self.multipart_size))
        if self.multipart_num > 0:
            full_size = attr['st_size']
            if full_size > self.multipart_size:
                logger.debug("upload_to_s3 '%s' '%s' '%s' S3 multipart" % (path, k, mimetype))
                cmds = [ [ 'multipart_upload', [ k.name, data, full_size, headers, k.metadata ] ] ]
                written = True
        if not written:
            logger.debug("upload_to_s3 '%s' '%s' '%s' S3" % (path, k, mimetype))
            ###k.set_contents_from_file(data.content, headers=headers)
            cmds = [ [ 'set_contents_from_file', [ data ], { 'headers': headers } ] ]
        self.do_on_s3(k, pub, cmds)
        ###self.publish(['upload', path, etag])
        logger.debug("upload_to_s3 '%s' done" % path)

    def multipart_upload(self, key_path, data, full_size, headers, metadata):

        logger.debug("multipart_upload '%s' '%s' '%s' '%s'" % (key_path, data, full_size, headers))
        part_num = 0
        part_pos = 0
        part_queue = Queue()
        multipart_size = max(self.multipart_size, full_size / 100) # No more than 100 parts...
        logger.debug("multipart_upload '%s' multipart_size '%s'" % (key_path, multipart_size))
        while part_pos < full_size:
            bytes_left = full_size - part_pos
            if bytes_left > self.multipart_size:
                part_size = self.multipart_size
            else:
                part_size = bytes_left
            part_num += 1
            part_queue.put([ part_num, PartOfFSData(data, part_pos, part_size) ])
            part_pos += part_size
            logger.debug("part from %i for %i" % (part_pos, part_size))
        logger.debug("initiate_multipart_upload '%s' '%s'" % (key_path, headers))
        num_threads = min(part_num, self.multipart_num)
        logger.debug("multipart_upload '%s' num_threads '%s'" % (key_path, num_threads))

        # encoding for https://github.com/danilop/yas3fs/issues/56
        mpu = self.s3_bucket.initiate_multipart_upload(key_path.encode('utf-8'), headers=headers, metadata=metadata)

        self.multipart_uploads_in_progress += 1

        for i in range(num_threads):
            t = TracebackLoggingThread(target=self.part_upload, args=(mpu, part_queue), name=("PartUpload-%04d" % i))
            t.demon = True
            t.start()
            logger.debug("multipart_upload thread '%i' started" % i)
        logger.debug("multipart_upload all threads started '%s' '%s' '%s'" % (key_path, data, headers))
        part_queue.join()
        logger.debug("multipart_upload all threads joined '%s' '%s' '%s'" % (key_path, data, headers))
        if len(mpu.get_all_parts()) == part_num:
            logger.debug("multipart_upload ok '%s' '%s' '%s'" % (key_path, data, headers))
            new_key = mpu.complete_upload()
            self.multipart_uploads_in_progress -= 1
        else:
            logger.debug("multipart_upload cancel '%s' '%s' '%s' '%i' != '%i'" % (key_path, data, headers, len(mpu.get_all_parts()), part_num))
            mpu.cancel_upload()
            new_key = None
            self.multipart_uploads_in_progress -= 1
        return new_key

    def part_upload(self, mpu, part_queue):
        logger.debug("new thread!")
        try:
            while (True):
                logger.debug("trying to get a part from the queue")
                [ num, part ] = part_queue.get(False)
                for retry in range(self.multipart_retries):
                    logger.debug("begin upload of part %i retry %i part__ %s" % (num, retry, str(part.__dict__)))
                    try:
                        mpu.upload_part_from_file(fp=part, part_num=num)
                        break
                    except Exception as e:

                        # reset to initial position, before next retry
                        # this force fixes an issue where the position
                        # is off after an uncaught low-level connection
                        # exception is thrown
                        part.pos = 0

                        logger.exception(e)
                        logger.info("error during multipart upload part %i retry %i part__ %s : %s"
                                    % (num, retry, str(part.__dict__), sys.exc_info()[0]))
                        time.sleep(self.s3_retries_sleep) # Better wait N seconds before retrying
                logger.debug("end upload of part %i retry %i part__ %s" % (num, retry, str(part.__dict__)))
                part_queue.task_done()
        except QueueEmpty:
            logger.debug("the queue is empty")

    def chmod(self, path, mode):
        logger.debug("chmod '%s' '%i'" % (path, mode))

        if self.cache.is_deleting(path):
            logger.debug("chmod path '%s' is deleting -- throwing ENOENT" % (path))
            raise FuseOSError(errno.ENOENT)

        with self.cache.get_lock(path):
            if self.cache.is_empty(path):
                logger.debug("chmod '%s' '%i' ENOENT" % (path, mode))
                raise FuseOSError(errno.ENOENT)
            attr = self.get_metadata(path, 'attr')
            if not attr:
                return attr
            if attr['st_mode'] != mode:
                attr['st_mode'] = mode
                self.set_metadata(path, 'attr')
            return 0

    def chown(self, path, uid, gid):
        logger.debug("chown '%s' '%i' '%i'" % (path, uid, gid))

        if self.cache.is_deleting(path):
            logger.debug("chown path '%s' is deleting -- throwing ENOENT" % (path))
            raise FuseOSError(errno.ENOENT)

        with self.cache.get_lock(path):
            if self.cache.is_empty(path):
                logger.debug("chown '%s' '%i' '%i' ENOENT" % (path, uid, gid))
                raise FuseOSError(errno.ENOENT)
            attr = self.get_metadata(path, 'attr')
            if not attr:
                return attr
            changed = False
            if uid != -1 and attr['st_uid'] != uid:
                attr['st_uid'] = uid
                changed = True
            if gid != -1 and attr['st_gid'] != gid:
                attr['st_gid'] = gid
                changed = True
            if changed:
                self.set_metadata(path, 'attr')
            return 0

    def utimens(self, path, times=None):
        logger.debug("utimens '%s' '%s'" % (path, times))

        if self.cache.is_deleting(path):
            logger.debug("utimens path '%s' is deleting -- throwing ENOENT" % (path))
            raise FuseOSError(errno.ENOENT)

        with self.cache.get_lock(path):
            if self.cache.is_empty(path):
                logger.debug("utimens '%s' '%s' ENOENT" % (path, times))
                raise FuseOSError(errno.ENOENT)
            now = get_current_time()
            atime, mtime = times if times else (now, now)
            attr = self.get_metadata(path, 'attr')
            logger.debug('utimens attr %s' % attr)
            if not attr:
                return attr
            attr['st_atime'] = atime
            attr['st_mtime'] = mtime
            self.set_metadata(path, 'attr')
            return 0

    def getxattr(self, path, name, position=0):
        logger.debug("getxattr '%s' '%s' '%i'" % (path, name, position))

        if name in ['yas3fs.bucket', 'user.yas3fs.bucket']:
            return self.s3_bucket_name

        if self.cache.is_deleting(path):
            logger.debug("getxattr path '%s' is deleting -- throwing ENOENT" % (path))
            raise FuseOSError(errno.ENOENT)

        if self.cache.is_empty(path):
            logger.debug("getxattr '%s' '%s' '%i' ENOENT" % (path, name, position))
            raise FuseOSError(errno.ENOENT)

        key = self.get_key(path)
        if not key:
            if self.darwin:
                raise FuseOSError(errno.ENOENT) # Should return ENOATTR
            else:
                return '' # Should return ENOATTR

        if name in ['yas3fs.key', 'user.yas3fs.key']:
            return key.key

        if name in ['yas3fs.URL', 'user.yas3fs.URL']:
            tmp_key = copy.copy(key)
            tmp_key.metadata = {} # To remove unnecessary metadata headers
            tmp_key.version_id = None
            return tmp_key.generate_url(expires_in=0, headers=self.default_headers, query_auth=False)

        xattr = self.get_metadata(path, 'xattr')
        if xattr is None:
            logger.debug("getxattr <- '%s' '%s' '%i' ENOENT" % (path, name, position))
            raise FuseOSError(errno.ENOENT)

        if name in ['yas3fs.signedURL', 'user.yas3fs.signedURL']:
            try:
                seconds = int(xattr['user.yas3fs.expiration'])
            except KeyError:
                seconds = self.default_expiration
            tmp_key = copy.copy(key)
            tmp_key.metadata = {} # To remove unnecessary metadata headers
            tmp_key.version_id = None
            return tmp_key.generate_url(expires_in=seconds, headers=self.default_headers)

        if name in ['yas3fs.expiration', 'user.yas3fs.expiration']:
            if 'user.yas3fs.expiration' not in xattr:
                return str(self.default_expiration) + ' (default)'

        try:
            return xattr[name]
        except KeyError:
            if self.darwin:
                raise FuseOSError(errno.ENOENT) # Should return ENOATTR
            else:
                return '' # Should return ENOATTR

    def listxattr(self, path):
        logger.debug("listxattr '%s'" % (path))

        if self.cache.is_deleting(path):
            logger.debug("listxattr path '%s' is deleting -- throwing ENOENT" % (path))
            raise FuseOSError(errno.ENOENT)

        if self.cache.is_empty(path):
            logger.debug("listxattr '%s' ENOENT" % (path))
            raise FuseOSError(errno.ENOENT)
        xattr = self.get_metadata(path, 'xattr')
        if xattr is None:
            logger.debug("listxattr <- '%s' '%s' '%i' ENOENT" % (path))
            raise FuseOSError(errno.ENOENT)
        return set(self.yas3fs_xattrs + list(xattr.keys()))

    def removexattr(self, path, name):
        logger.debug("removexattr '%s''%s'" % (path, name))

        if self.cache.is_deleting(path):
            logger.debug("removexattr path '%s' is deleting -- throwing ENOENT" % (path))
            raise FuseOSError(errno.ENOENT)


        with self.cache.get_lock(path):
            if self.cache.is_empty(path):
                logger.debug("removexattr '%s' '%s' ENOENT" % (path, name))
                raise FuseOSError(errno.ENOENT)

            if name in self.yas3fs_xattrs and name not in ['user.yas3fs.expiration']:
                return 0 # Do nothing

            xattr = self.get_metadata(path, 'xattr')
            try:
                del xattr[name]
                self.set_metadata(path, 'xattr')
            except KeyError:
                if name not in self.yas3fs_xattrs:
                    logger.debug("removexattr '%s' '%s' should ENOATTR" % (path, name))
                    if self.darwin:
                        raise FuseOSError(errno.ENOENT) # Should return ENOATTR
                    else:
                        return '' # Should return ENOATTR
            return 0

    def setxattr(self, path, name, value, options, position=0):
        logger.debug("setxattr '%s' '%s'" % (path, name))

        if self.cache.is_deleting(path):
            logger.debug("setxattr path '%s' is deleting -- throwing ENOENT" % (path))
            raise FuseOSError(errno.ENOENT)

        with self.cache.get_lock(path):
            if self.cache.is_empty(path):
                logger.debug("setxattr '%s' '%s' ENOENT" % (path, name))
                raise FuseOSError(errno.ENOENT)
            if name in self.yas3fs_xattrs and name not in ['user.yas3fs.expiration']:
                return 0 # Do nothing
            xattr = self.get_metadata(path, 'xattr')
            if not xattr:
                return xattr
            if name not in xattr or xattr[name] != value:
                xattr[name] = value
                self.set_metadata(path, 'xattr')
            return 0

    def statfs(self, path):
        logger.debug("statfs '%s'" % (path))
        """Returns a dictionary with keys identical to the statvfs C
           structure of statvfs(3).
           The 'f_frsize', 'f_favail', 'f_fsid' and 'f_flag' fields are ignored
           On Mac OS X f_bsize and f_frsize must be a power of 2
           (minimum 512)."""
        return {
            "f_bsize" : 1024 * 1024,
            "f_frsize": 1024 * 1024 * 1024,
            "f_blocks" : 1024 * 1024 * 1024,
            "f_bfree" : 1024 * 1024 * 1024,
            "f_bavail" : 1024 * 1024 * 1024,
            "f_files" : 1024 * 1024 * 1024,
            "f_ffree" : 1024 * 1024 * 1024,
            "f_favail" : 1024 * 1024 * 1024,
            # "f_fsid": 512,
            # "f_flag" : 4096,
            "f_namemax" : 512
            }


class TracebackLoggingThread(threading.Thread):
    def run(self):
        try:
            super(TracebackLoggingThread, self).run()
        except (KeyboardInterrupt, SystemExit):
            raise
        except Exception:
            logger.exception("Uncaught Exception in Thread")
            raise
>>>>>>> abfae15a

class CompressedRotatingFileHandler(logging.handlers.RotatingFileHandler):
    """ compress old files
    from http://roadtodistributed.blogspot.com/2011/04/compressed-rotatingfilehandler-for.html
    """
    def __init__(self, filename, mode='a', maxBytes=0, backupCount=0, encoding=None, delay=0):
        logging.handlers.RotatingFileHandler.__init__(
            self, filename, mode, maxBytes, backupCount, encoding, delay)

    def doRollover(self):
        self.stream.close()
        if self.backupCount > 0:
            for i in range(self.backupCount - 1, 0, -1):
                sfn = "%s.%d.gz" % (self.baseFilename, i)
                dfn = "%s.%d.gz" % (self.baseFilename, i + 1)
                if os.path.exists(sfn):
                    # print "%s -> %s" % (sfn, dfn)
                    if os.path.exists(dfn):
                        os.remove(dfn)
                    os.rename(sfn, dfn)
            dfn = self.baseFilename + ".1.gz"
            if os.path.exists(dfn):
                os.remove(dfn)
            import gzip
            try:
                f_in = open(self.baseFilename, 'rb')
                f_out = gzip.open(dfn, 'wb')
                f_out.writelines(f_in)
            except:
                if not os.path.exists(dfn):
                    if os.path.exists(self.baseFilename):
                        os.rename(self.baseFilename, dfn)
            finally:
                if "f_out" in dir() and f_out is not None:
                    f_out.close()
                if "f_in" in dir() and f_in is not None:
                    f_in.close()
            if os.path.exists(self.baseFilename):
                os.remove(self.baseFilename)
            # os.rename(self.baseFilename, dfn)
            # print "%s -> %s" % (self.baseFilename, dfn)
        self.mode = 'w'
        self.stream = self._open()

<<<<<<< HEAD

# Main
def main():

=======
### Utility functions

def error_and_exit(error, exitCode=1):
    logger.error(error + ", use -h for help.")
    exit(exitCode)

def create_dirs(dirname):
    logger.debug("create_dirs '%s'" % dirname)
    try:
        if not isinstance(dirname, bytes):
            dirname = dirname.encode('utf-8')

        os.makedirs(dirname)
        logger.debug("create_dirs '%s' done" % dirname)
    except OSError as exc: # Python >2.5
        if exc.errno == errno.EEXIST and os.path.isdir(dirname):
            logger.debug("create_dirs '%s' already there" % dirname)
            pass
        else:
            raise

    except Exception as exc: # Python >2.5
        logger.debug("create_dirs '%s' ERROR %s" % (dirname, exc))
        raise

def remove_empty_dirs(dirname):
    logger.debug("remove_empty_dirs '%s'" % (dirname))

    try:
        if not isinstance(dirname, bytes):
            dirname = dirname.encode('utf-8')

        os.removedirs(dirname)
        logger.debug("remove_empty_dirs '%s' done" % (dirname))
    except OSError as exc: # Python >2.5
        if exc.errno == errno.ENOTEMPTY:
            logger.debug("remove_empty_dirs '%s' not empty" % (dirname))
            pass
        else:
            raise
    except Exception as e:
        logger.exception(e)
        logger.error("remove_empty_dirs exception: " + dirname)
        raise e


def create_dirs_for_file(filename):
    logger.debug("create_dirs_for_file '%s'" % filename)
    if not isinstance(filename, bytes):
        filename = filename.encode('utf-8')

    dirname = os.path.dirname(filename)
    create_dirs(dirname)

def remove_empty_dirs_for_file(filename):
    logger.debug("remove_empty_dirs_for_file '%s'" % filename)
    if not isinstance(filename, bytes):
        filename = filename.encode('utf-8')

    dirname = os.path.dirname(filename)
    remove_empty_dirs(dirname)

def get_current_time():
    return time.mktime(time.gmtime())

def get_uid_gid():
    uid, gid, pid = fuse_get_context()
    return int(uid), int(gid)

def thread_is_not_alive(t):
    return t is None or not t.is_alive()

def custom_sys_excepthook(type, value, tb):
    logger.exception("Uncaught Exception: " + str(type) + " " + str(value) + " " + str(tb))

### CLI Parser
def cli_parser(cli):
>>>>>>> abfae15a
    try:
        default_aws_region = os.environ['AWS_DEFAULT_REGION']
    except KeyError:
        default_aws_region = 'us-east-1'

    description = """
YAS3FS (Yet Another S3-backed File System) is a Filesystem in Userspace (FUSE) interface to Amazon S3.
It allows to mount an S3 bucket (or a part of it, if you specify a path) as a local folder.
It works on Linux and Mac OS X.
For maximum speed all data read from S3 is cached locally on the node, in memory or on disk, depending of the file size.
Parallel multi-part downloads are used if there are reads in the middle of the file (e.g. for streaming).
Parallel multi-part uploads are used for files larger than a specified size.
With buffering enabled (the default) files can be accessed during the download from S3 (e.g. for streaming).
It can be used on more than one node to create a "shared" file system (i.e. a yas3fs "cluster").
SNS notifications are used to update other nodes in the cluster that something has changed on S3 and they need to invalidate their cache.
Notifications can be delivered to HTTP or SQS endpoints.
If the cache grows to its maximum size, the less recently accessed files are removed.
Signed URLs are provided through Extended file attributes (xattr).
AWS credentials can be passed using AWS_ACCESS_KEY_ID and AWS_SECRET_ACCESS_KEY environment variables.
In an EC2 instance a IAM role can be used to give access to S3/SNS/SQS resources.
AWS_DEFAULT_REGION environment variable can be used to set the default AWS region."""

    parser = argparse.ArgumentParser(description=description)

    parser.add_argument('s3path', metavar='S3Path',
                        help='the S3 path to mount in s3://BUCKET/PATH format, ' +
                        'PATH can be empty, can contain subfolders and is created on first mount if not found in the BUCKET')
    parser.add_argument('mountpoint', metavar='LocalPath',
                        help='the local mount point')
    parser.add_argument('--region', default=default_aws_region,
                        help='AWS region to use for SNS and SQS (default is %(default)s)')
    parser.add_argument('--topic', metavar='ARN',
                        help='SNS topic ARN')
    parser.add_argument('--new-queue', action='store_true',
                        help='create a new SQS queue that is deleted on unmount to listen to SNS notifications, ' +
                        'overrides --queue, queue name is BUCKET-PATH-ID with alphanumeric characters only')
    parser.add_argument('--new-queue-with-hostname', action='store_true',
                        help='create a new SQS queue with hostname in queuename, ' +
                        'overrides --queue, queue name is BUCKET-PATH-ID with alphanumeric characters only')
    parser.add_argument('--queue', metavar='NAME',
                        help='SQS queue name to listen to SNS notifications, a new queue is created if it doesn\'t exist')
    parser.add_argument('--queue-wait', metavar='N', type=int, default=20,
                        help='SQS queue wait time in seconds (using long polling, 0 to disable, default is %(default)s seconds)')
    parser.add_argument('--queue-polling', metavar='N', type=int, default=0,
                        help='SQS queue polling interval in seconds (default is %(default)s seconds)')
    parser.add_argument('--hostname',
                        help='public hostname to listen to SNS HTTP notifications')
    parser.add_argument('--use-ec2-hostname', action='store_true',
                        help='get public hostname to listen to SNS HTTP notifications ' +
                        'from EC2 instance metadata (overrides --hostname)')
    parser.add_argument('--port', metavar='N',
                        help='TCP port to listen to SNS HTTP notifications')
    parser.add_argument('--cache-entries', metavar='N', type=int, default=100000,
                        help='max number of entries to cache (default is %(default)s entries)')
    parser.add_argument('--cache-mem-size', metavar='N', type=int, default=128,
                        help='max size of the memory cache in MB (default is %(default)s MB)')
    parser.add_argument('--cache-disk-size', metavar='N', type=int, default=1024,
                        help='max size of the disk cache in MB (default is %(default)s MB)')
    parser.add_argument('--cache-path', metavar='PATH', default='',
                        help='local path to use for disk cache (default is /tmp/yas3fs/BUCKET/PATH)')
    parser.add_argument('--recheck-s3', action='store_true',
                        help='Cached ENOENT (error no entry) rechecks S3 for new file/directory')
    parser.add_argument('--cache-on-disk', metavar='N', type=int, default=0,
                        help='use disk (instead of memory) cache for files greater than the given size in bytes ' +
                        '(default is %(default)s bytes)')
    parser.add_argument('--cache-check', metavar='N', type=int, default=5,
                        help='interval between cache size checks in seconds (default is %(default)s seconds)')
    parser.add_argument('--s3-num', metavar='N', type=int, default=32,
                        help='number of parallel S3 calls (0 to disable writeback, default is %(default)s)')
    parser.add_argument('--s3-retries', metavar='N', type=int, default=3,
                        help='number of of times to retry any s3 write operation (default is %(default)s)')
    parser.add_argument('--s3-retries-sleep', metavar='N', type=int, default=1,
                        help='retry sleep in seconds between s3 write operations (default is %(default)s)')
    parser.add_argument('--s3-use-sigv4', action='store_true',
                        help='use AWS signature version 4 for authentication (required for some regions)')
    parser.add_argument('--s3-endpoint',
                        help='endpoint of the s3 bucket, required with --s3-use-sigv4')
    parser.add_argument('--download-num', metavar='N', type=int, default=4,
                        help='number of parallel downloads (default is %(default)s)')
    parser.add_argument('--download-retries-num', metavar='N', type=int, default=60,
                        help='max number of retries when downloading (default is %(default)s)')
    parser.add_argument('--download-retries-sleep', metavar='N', type=int, default=1,
                        help='how long to sleep in seconds between download retries (default is %(default)s seconds)')
    parser.add_argument('--read-retries-num', metavar='N', type=int, default=10,
                        help='max number of retries when read() is invoked (default is %(default)s)')
    parser.add_argument('--read-retries-sleep', metavar='N', type=int, default=1,
                        help='how long to sleep in seconds between read() retries (default is %(default)s seconds)')
    parser.add_argument('--prefetch-num', metavar='N', type=int, default=2,
                        help='number of parallel prefetching downloads (default is %(default)s)')
    parser.add_argument('--st-blksize', metavar='N', type=int, default=None,
                        help='st_blksize to return to getattr() callers in bytes, optional')
    parser.add_argument('--buffer-size', metavar='N', type=int, default=10240,
                        help='download buffer size in KB (0 to disable buffering, default is %(default)s KB)')
    parser.add_argument('--buffer-prefetch', metavar='N', type=int, default=0,
                        help='number of buffers to prefetch (default is %(default)s)')
    parser.add_argument('--no-metadata', action='store_true',
                        help='don\'t write user metadata on S3 to persist file system attr/xattr')
    parser.add_argument('--prefetch', action='store_true',
                        help='download file/directory content as soon as it is discovered ' +
                        '(doesn\'t download file content if download buffers are used)')
    parser.add_argument('--mp-size', metavar='N', type=int, default=100,
                        help='size of parts to use for multipart upload in MB ' +
                        '(default value is %(default)s MB, the minimum allowed by S3 is 5 MB)')
    parser.add_argument('--mp-num', metavar='N', type=int, default=4,
                        help='max number of parallel multipart uploads per file ' +
                        '(0 to disable multipart upload, default is %(default)s)')
    parser.add_argument('--mp-retries', metavar='N', type=int, default=3,
                        help='max number of retries in uploading a part (default is %(default)s)')
    parser.add_argument('--aws-managed-encryption', action='store_true',
                        help='Enable AWS managed encryption (sets header x-amz-server-side-encryption = AES256)')
    parser.add_argument('--id',
                        help='a unique ID identifying this node in a cluster (default is a UUID)')
    parser.add_argument('--mkdir', action='store_true',
                        help='create mountpoint if not found (and create intermediate directories as required)')
    parser.add_argument('--nonempty', action='store_true',
                        help='allows mounts over a non-empty file or directory')
    parser.add_argument('--uid', metavar='N',
                        help='default UID')
    parser.add_argument('--gid', metavar='N',
                        help='default GID')
    parser.add_argument('--umask', metavar='MASK',
                        help='default umask')
    parser.add_argument('--read-only', action='store_true',
                        help='mount read only')
    parser.add_argument('--expiration', metavar='N', type=int, default=30*24*60*60,
                        help='default expiration for signed URL via xattrs (in seconds, default is 30 days)')
    parser.add_argument('--requester-pays', action='store_true',
                        help='requester pays for S3 interactions, the bucket must have Requester Pays enabled')
    parser.add_argument('--no-allow-other', action='store_true',
                        help='Do not allow other users to access mounted directory')
    parser.add_argument('--with-plugin-file', metavar='FILE',
                        help="YAS3FSPlugin file")
    parser.add_argument('--with-plugin-class', metavar='CLASS',
                        help="YAS3FSPlugin class, if this is not set it will take the first child of YAS3FSPlugin from exception handler file")

    parser.add_argument('-l', '--log', metavar='FILE',
                        help='filename for logs')
    parser.add_argument('--log-mb-size', metavar='N', type=int, default=100,
                        help='max size of log file')
    parser.add_argument('--log-backup-count', metavar='N', type=int, default=10,
                        help='number of backups log files')
    parser.add_argument('--log-backup-gzip', action='store_true',
                        help='flag to gzip backup files')
    parser.add_argument('-f', '--foreground', action='store_true',
                        help='run in foreground')
    parser.add_argument('-d', '--debug', action='store_true',
                        help='show debug info')
    parser.add_argument('-V', '--version', action='version', version='%(prog)s {version}'.format(version=__version__))

    return parser.parse_args(cli)


### Main
def main():
    options = cli_parser(sys.argv[1:])

    global pp
    pp = pprint.PrettyPrinter(indent=1)

    global logger
    logger = logging.getLogger('yas3fs')
    formatter = ISO8601Formatter('%(threadName)s %(asctime)s %(levelname)s %(message)s')
    if options.log:  # Rotate log files at 100MB size
        log_size = options.log_mb_size * 1024 * 1024
        if options.log_backup_gzip:
            logHandler = CompressedRotatingFileHandler(options.log, maxBytes=log_size, backupCount=options.log_backup_count)
        else:
            logHandler = logging.handlers.RotatingFileHandler(options.log, maxBytes=log_size, backupCount=options.log_backup_count)

        logHandler.setFormatter(formatter)
        logger.addHandler(logHandler)
    if options.foreground or not options.log:
        logHandler = logging.StreamHandler()
        logHandler.setFormatter(formatter)
        logger.addHandler(logHandler)

    if options.debug:
        logger.setLevel(logging.DEBUG)
    else:
        logger.setLevel(logging.INFO)

    sys.excepthook = utils.custom_sys_excepthook  # This is not working for new threads that start afterwards

    logger.debug("options = %s" % options)

    if options.mkdir:
        utils.create_dirs(options.mountpoint)

    mount_options = {
        'mountpoint': options.mountpoint,
        'fsname': 'yas3fs',
        'foreground': options.foreground,
        'allow_other': True,
        'auto_cache': True,
        'atime': False,
        'max_read': 131072,
        'max_write': 131072,
        'max_readahead': 131072,
        'direct_io': True
        }
    if options.no_allow_other:
        mount_options["allow_other"] = False
    if options.uid:
        mount_options['uid'] = options.uid
    if options.gid:
        mount_options['gid'] = options.gid
    if options.umask:
        mount_options['umask'] = options.umask
    if options.read_only:
        mount_options['ro'] = True

    if options.nonempty:
        mount_options['nonempty'] = True

    options.darwin = (sys.platform == "darwin")
    if options.darwin:
        mount_options['volname'] = os.path.basename(options.mountpoint)
        mount_options['noappledouble'] = True
        mount_options['daemon_timeout'] = 3600
        # mount_options['auto_xattr'] = True # To use xattr
        # mount_options['local'] = True # local option is quite unstable
    else:
        mount_options['big_writes'] = True  # Not working on OSX

    fuse = FUSE(YAS3FS(options), **mount_options)


if __name__ == '__main__':
    main()<|MERGE_RESOLUTION|>--- conflicted
+++ resolved
@@ -14,84 +14,13 @@
 import os.path
 import pprint
 import sys
-<<<<<<< HEAD
 import time
-=======
-import json
-import threading
-import socket
-import itertools
-import base64
-import logging
-import signal
-import io
-import re
-import uuid
-import copy
-import traceback
-import datetime as dt
-import gc # For debug only
-import pprint # For debug only
-import pdb  # For debug only
-
-if sys.version_info < (3, ):  # python2
-    from urllib import unquote_plus
-    from urlparse import urlparse
-    from Queue import Queue
-    from Queue import Empty as QueueEmpty
-    from BaseHTTPServer import BaseHTTPRequestHandler, HTTPServer
-    from urllib2 import urlopen
-else:  # python3
-    from urllib.parse import urlparse
-    from urllib.parse import unquote_plus
-    from queue import Queue
-    from queue import Empty as QueueEmpty
-    from http.server import BaseHTTPRequestHandler, HTTPServer
-    from urllib.request import urlopen
-
-from sys import exit
-from functools import wraps
-
-from .fuse import FUSE, FuseOSError, Operations, LoggingMixIn, fuse_get_context
-
-import boto
-import boto.s3
-import boto.s3.connection
-import boto.sns
-import boto.sqs
-import boto.utils
-
-from boto.utils import compute_md5, compute_hash
-from boto.s3.key import Key
->>>>>>> abfae15a
 
 from .fuse import FUSE
 import utils
 
 from ._version import __version__
-<<<<<<< HEAD
 from .YAS3FS import YAS3FS
-=======
-
-# from .FSData import FSData
-# from .FSCache import FSCache
-
-mimetypes.add_type("image/svg+xml", ".svg", True)
-mimetypes.add_type("image/svg+xml", ".svgz", True)
-
-class UTF8DecodingKey(boto.s3.key.Key):
-    BufferSize = 131072
-
-    def __init__(self, key_or_bucket=None, name=None):
-        if isinstance(key_or_bucket, boto.s3.key.Key):
-            # this is a key,
-            self.__dict__.update(key_or_bucket.__dict__)
-            if name is not None:
-                self.name = name
-        else:
-            # this is a bucket
-            super(UTF8DecodingKey, self).__init__(key_or_bucket,name)
->>>>>>> abfae15a
 
 
 class ISO8601Formatter(logging.Formatter):
@@ -102,2898 +31,6 @@
         ct = self.converter(record.created)
         return "%s.%03d" % (time.strftime("%Y-%m-%dT%H:%M:%S", ct), record.msecs)
 
-<<<<<<< HEAD
-=======
-class LinkedListElement():
-    """ The element of a linked list."""
-    def __init__(self, value, next=None):
-        self.value = value
-        if next:
-            self.append(next)
-        else:
-            self.next = None
-            self.prev = None
-    def delete(self):
-        self.prev.next = self.next
-        self.next.prev = self.prev
-        return self.value
-    def append(self, next):
-        self.prev = next.prev
-        self.next = next
-        next.prev.next = self
-        next.prev = self
-
-class LinkedList():
-    """ A linked list that is used by yas3fs as a LRU index
-    for the file system cache."""
-    def __init__(self):
-        self.tail = LinkedListElement(None)
-        self.head = LinkedListElement(None)
-        self.head.next = self.tail
-        self.tail.prev = self.head
-        self.index = {}
-        self.lock = threading.RLock()
-    def append(self, value):
-        with self.lock:
-            if value not in self.index:
-                new = LinkedListElement(value, self.tail)
-                self.index[value] = new
-    def popleft(self):
-        with self.lock:
-            if self.head.next != self.tail:
-                value = self.head.next.delete()
-                del self.index[value]
-                return value
-            else:
-                return None
-    def delete(self, value):
-        with self.lock:
-            if value in self.index:
-                self.index[value].delete()
-                del self.index[value]
-    def move_to_the_tail(self, value):
-        with self.lock:
-            if value in self.index:
-                old = self.index[value]
-                old.delete()
-                old.append(self.tail)
-
-class FSRange():
-    """A range used to manage buffered downloads from S3."""
-    io_wait = 3.0 # 3 seconds
-    def __init__(self):
-        self.interval = Interval()
-        self.ongoing_intervals = {}
-        self.event = threading.Event()
-        self.lock = threading.RLock()
-    def wait(self):
-        self.event.wait(self.io_wait)
-    def wake(self, again=True):
-        with self.lock:
-            e = self.event
-            if again:
-                self.event = threading.Event()
-            e.set()
-
-class FSData():
-    """The data (content) associated with a file."""
-    stores = [ 'mem', 'disk' ]
-    unknown_store = "Unknown store"
-    def __init__(self, cache, store, path):
-        self.cache = cache
-        self.store = store
-        self.path = path
-        self.props = {}
-        self.size = 0
-        self.etag = None # Something better ???
-        if store == 'mem':
-            self.content = io.BytesIO()
-        elif store == 'disk':
-            previous_file = False
-            filename = self.cache.get_cache_filename(self.path)
-            if os.path.isfile(filename):
-                logger.debug("found previous cache file '%s'" % filename)
-                # There's a file already there
-                self.content = open(filename, mode='rb+')
-                self.update_size()
-                self.content.close()
-                self.set('new', None) # Not sure it is the latest version
-                # Now search for an etag file
-                etag_filename = self.cache.get_cache_etags_filename(self.path)
-                if os.path.isfile(etag_filename):
-                    logger.debug("found previous cache etag file '%s'" % etag_filename)
-                    with open(etag_filename, mode='r') as etag_file:
-                        self.etag = etag_file.read()
-                    previous_file = True
-            if not previous_file:
-                logger.debug("creating new cache file '%s'" % filename)
-                with self.cache.disk_lock:
-                    create_dirs_for_file(filename)
-                    open(filename, mode='w').close() # To create an empty file (and overwrite a previous file)
-                logger.debug("created new cache file '%s'" % filename)
-            self.content = None # Not open, yet
-        else:
-            raise FSData.unknown_store
-    def get_lock(self, wait_until_cleared_proplist = None):
-        return self.cache.get_lock(self.path, wait_until_cleared_proplist)
-    def open(self):
-        with self.get_lock():
-            if not self.has('open'):
-                if self.store == 'disk':
-                    filename = self.cache.get_cache_filename(self.path)
-                    self.content = open(filename, mode='rb+')
-            self.inc('open')
-    def close(self):
-        with self.get_lock():
-            self.dec('open')
-            if not self.has('open'):
-                if self.store == 'disk':
-                    self.content.close()
-                    self.content = None
-    def update_etag(self, new_etag, wait_until_cleared_proplist = None):
-        with self.get_lock(wait_until_cleared_proplist):
-            if new_etag != self.etag:
-                self.etag = new_etag
-                if self.store == 'disk':
-                    filename = self.cache.get_cache_etags_filename(self.path)
-                    with self.cache.disk_lock:
-                        create_dirs_for_file(filename)
-                        with open(filename, mode='w') as etag_file:
-                            etag_file.write(new_etag)
-    def get_current_size(self):
-        if self.content:
-            with self.get_lock():
-                self.content.seek(0,2)
-                return self.content.tell()
-        else:
-            return 0 # There's no content...
-    def update_size(self, final=False):
-        with self.get_lock():
-            if final:
-                current_size = 0 # The entry is to be deleted
-            else:
-                current_size = self.get_current_size()
-            delta = current_size - self.size
-            self.size = current_size
-        with self.cache.data_size_lock:
-            self.cache.size[self.store] += delta
-    def get_content(self, wait_until_cleared_proplist = None):
-        with self.get_lock(wait_until_cleared_proplist):
-            if self.store == 'disk':
-                filename = self.cache.get_cache_filename(self.path)
-                return open(filename, mode='rb+')
-            else:
-                return self.content
-    def get_content_as_string(self):
-        if self.store == 'mem':
-            with self.get_lock():
-                return self.content.getvalue()
-        elif self.store == 'disk':
-            with self.get_lock():
-                self.content.seek(0) # Go to the beginning
-                return self.content.read()
-        else:
-            raise FSData.unknown_store
-    def has(self, prop):
-        with self.get_lock():
-            return prop in self.props
-    def get(self, prop):
-        with self.get_lock():
-            try:
-                return self.props[prop]
-            except KeyError:
-                return None
-    def set(self, prop, value):
-        with self.get_lock():
-            self.props[prop] = value
-    def inc(self, prop):
-        with self.get_lock():
-            try:
-                self.props[prop] += 1
-            except KeyError:
-                self.props[prop] = 1
-    def dec(self, prop):
-        with self.get_lock():
-            try:
-                if self.props[prop] > 1:
-                    self.props[prop] -= 1
-                else:
-                    del self.props[prop]
-            except KeyError:
-                pass # Nothing to do
-    def delete(self, prop=None, wait_until_cleared_proplist = None):
-        with self.get_lock(wait_until_cleared_proplist):
-            if prop is None:
-                if self.store == 'disk':
-                    filename = self.cache.get_cache_filename(self.path)
-                    with self.cache.disk_lock:
-                        if os.path.isfile(filename):
-                            logger.debug("unlink cache file '%s'" % filename)
-                            os.unlink(filename)
-                            remove_empty_dirs_for_file(filename)
-                    etag_filename = self.cache.get_cache_etags_filename(self.path)
-                    with self.cache.disk_lock:
-                        if os.path.isfile(etag_filename):
-                            logger.debug("unlink cache etag file '%s'" % etag_filename)
-                            os.unlink(etag_filename)
-                            remove_empty_dirs_for_file(etag_filename)
-                self.content = None # If not
-                self.update_size(True)
-                for p in list(self.props.keys()):
-                    self.delete(p)
-            elif prop in self.props:
-                if prop == 'range':
-                    logger.debug('there is a range to delete')
-                    data_range = self.get(prop)
-                else:
-                    data_range = None
-                del self.props[prop]
-                if data_range:
-                    logger.debug('wake after range delete')
-                    data_range.wake(False) # To make downloading threads go on... and then exit
-
-                # for https://github.com/danilop/yas3fs/issues/52
-                if prop == 'change' and 'invoke_after_change' in self.props:
-                    logger.debug('FSData.props[change] removed, now executing invoke_after_change lambda for: ' + self.path)
-                    self.get('invoke_after_change')(self.path)
-                    del self.props['invoke_after_change'] # cLeanup
-
-    def rename(self, new_path):
-        with self.get_lock():
-            if self.store == 'disk':
-                filename = self.cache.get_cache_filename(self.path)
-                new_filename = self.cache.get_cache_filename(new_path)
-                etag_filename = self.cache.get_cache_etags_filename(self.path)
-                new_etag_filename = self.cache.get_cache_etags_filename(new_path)
-                with self.cache.disk_lock:
-                    create_dirs_for_file(new_filename)
-                    os.rename(filename, new_filename)
-                with self.cache.disk_lock:
-                    remove_empty_dirs_for_file(filename)
-                if os.path.isfile(etag_filename):
-                    with self.cache.disk_lock:
-                        create_dirs_for_file(new_etag_filename)
-                        os.rename(etag_filename, new_etag_filename)
-                    with self.cache.disk_lock:
-                        remove_empty_dirs_for_file(etag_filename)
-                if self.content:
-                    self.content = open(new_filename, mode='rb+')
-            self.path = new_path
-
-class FSCache():
-    """ File System Cache """
-    def __init__(self, cache_path=None):
-        self.cache_path = cache_path
-        self.lock = threading.RLock()
-        self.disk_lock = threading.RLock() # To safely remove empty disk directories
-        self.data_size_lock = threading.RLock()
-        self.reset_all()
-    def reset_all(self):
-         with self.lock:
-             self.entries = {}
-             self.new_locks = {} # New locks (still) without entry in the cache
-             self.unused_locks = {} # Paths with unused locks that will be removed on the next purge if remain unused
-             self.lru = LinkedList()
-             self.size = {}
-             for store in FSData.stores:
-                self.size[store] = 0
-    def get_memory_usage(self):
-        return [ len(self.entries) ] + [ self.size[store] for store in FSData.stores ]
-    def get_cache_filename(self, path):
-        if isinstance(path, bytes):
-            path = path.decode('utf-8')
-        return self.cache_path + '/files' + path  # path begins with '/'
-    def get_cache_etags_filename(self, path):
-        if isinstance(path, bytes):
-            path = path.decode('utf-8')
-        return self.cache_path + '/etags' + path  # path begins with '/'
-
-    def is_deleting(self, path, prop = 'deleting'):
-        if not self.has(path, prop):
-             return False
-        if self.get(path, prop) == 0:
-             return False
-        return True
-
-    def is_ready(self, path, proplist = None):
-        return self.wait_until_cleared(path, proplist = proplist)
-
-    def wait_until_cleared(self, path, proplist = None, max_retries = 10, wait_time = 1):
-        default_proplist = ['deleting', 's3_busy']
-        if proplist is None:
-            proplist = default_proplist
-
-        for prop in proplist:
-            if not self.has(path, prop):
-                continue
-            cleared = False
-            for check_count in range(0, max_retries):
-                if check_count:
-                    logger.debug("wait_until_cleared %s found something for %s. (%i) "%(prop, path, check_count))
-                # the cache/key disappeared
-                if not self.has(path, prop):
-                    logger.debug("wait_until_cleared %s did not find %s anymore."%(prop, path))
-                    cleared = True
-                    break
-                # the cache got a '.dec()' from do_on_s3_now...
-                if self.get(path, prop) == 0:
-                    logger.debug("wait_until_cleared %s got all dec for %s anymore."%(prop, path))
-                    cleared = True
-                    break
-                time.sleep(wait_time)
-
-            if not cleared:
-#                import inspect
-#                inspect_stack = inspect.stack()
-#                logger.critical("WAIT_UNTIL_CLEARED stack: '%s'"% pp.pformat(inspect_stack))
-
-                logger.error("wait_until_cleared %s could not clear '%s'" % (prop, path))
-                raise Exception("Path has not yet been cleared but operation wants to happen on it '%s' '%s'"%(prop, path))
-        return True
-
-    def get_lock(self, path, skip_is_ready = False, wait_until_cleared_proplist = None):
-        if not skip_is_ready:
-            self.is_ready(path, proplist = wait_until_cleared_proplist)
-
-        # Work around a deadlock when operations such as flush_all_caches lock the global cache
-        # and do operations that perform path-based locks while a worker holding onto a path-based
-        # lock tries to re-lock it. The global operation will block waiting for the worker to give
-        # the path-based lock, while the worker blocks waiting for the global lock, completely
-        # locking up the FS
-        entry = self.entries.get(path) or {}
-        existing_lock = entry.get('lock')
-        if existing_lock and existing_lock._RLock__owner == threading.current_thread().ident:
-            return existing_lock
-
-
-        with self.lock: # Global cache lock, used only for giving file-level locks
-            try:
-                lock = self.entries[path]['lock']
-                return lock
-            except KeyError:
-                try:
-                    return self.new_locks[path]
-                except KeyError:
-                    new_lock = threading.RLock()
-                    self.new_locks[path] = new_lock
-                    return new_lock
-    def add(self, path):
-        with self.get_lock(path):
-            if not path in self.entries:
-                self.entries[path] = {}
-                self.entries[path]['lock'] = self.new_locks[path]
-                del self.new_locks[path]
-                self.lru.append(path)
-    def delete(self, path, prop=None):
-        with self.get_lock(path):
-            if path in self.entries:
-                if prop is None:
-                    for p in list(self.entries[path].keys()):
-                        self.delete(path, p)
-                    del self.entries[path]
-                    self.lru.delete(path)
-                else:
-                    if prop in self.entries[path]:
-                        if prop == 'data':
-                            data = self.entries[path][prop]
-                            data.delete() # To clean stuff, e.g. remove cache files
-                        elif prop == 'lock':
-                            # Preserve lock, let the unused locks check remove it later
-                            self.new_locks[path] = self.entries[path][prop]
-                        del self.entries[path][prop]
-
-    def rename(self, path, new_path):
-        with self.get_lock(path) and self.get_lock(new_path):
-            if path in self.entries:
-                self.delete(path, 'key') # Cannot be renamed
-                self.delete(new_path) # Assume overwrite
-                if 'data' in self.entries[path]:
-                    data = self.entries[path]['data']
-                    with data.get_lock():
-                        data.rename(new_path)
-                self.entries[new_path] = copy.copy(self.entries[path])
-                self.lru.append(new_path)
-                self.lru.delete(path)
-
-# 6.59 working except rename...
-#                del self.entries[path] # So that the next reset doesn't delete the entry props
-
-                self.inc(path, 'deleting')
-                self.inc(new_path, 's3_busy')
-
-    def get(self, path, prop=None):
-        self.lru.move_to_the_tail(path) # Move to the tail of the LRU cache
-        try:
-            if prop is None:
-                return self.entries[path]
-            else:
-                return self.entries[path][prop]
-        except KeyError:
-            return None
-    def set(self, path, prop, value):
-        self.lru.move_to_the_tail(path) # Move to the tail of the LRU cache
-        with self.get_lock(path):
-            if path in self.entries:
-                if prop in self.entries[path]:
-                    self.delete(path, prop)
-                self.entries[path][prop] = value
-                return True
-            return False
-    def inc(self, path, prop):
-        self.lru.move_to_the_tail(path) # Move to the tail of the LRU cache
-        with self.get_lock(path):
-            if path in self.entries:
-                try:
-                    self.entries[path][prop] += 1
-                except KeyError:
-                    self.entries[path][prop] = 1
-    def dec(self, path, prop):
-        self.lru.move_to_the_tail(path) # Move to the tail of the LRU cache
-        with self.get_lock(path):
-            if path in self.entries:
-                try:
-                    if self.entries[path][prop] > 1:
-                        self.entries[path][prop] -= 1
-                    else:
-                        del self.entries[path][prop]
-                except KeyError:
-                    pass # Nothing to do
-
-    def reset(self, path, with_deleting = True):
-        with self.get_lock(path):
-            self.delete(path)
-            self.add(path)
-            if with_deleting:
-                self.inc(path, 'deleting')
-
-    def has(self, path, prop=None):
-        self.lru.move_to_the_tail(path) # Move to the tail of the LRU cache
-        if prop is None:
-            return path in self.entries
-        else:
-            try:
-                return prop in self.entries[path]
-            except KeyError:
-                return False
-    def is_empty(self, path): # To improve readability
-        if self.has(path) and not self.has(path, 'attr'):
-            return True
-        else:
-            return False
-        ###try:
-        ###    return len(self.get(path)) <= 1 # Empty or just with 'lock'
-        ###except TypeError: # if get returns None
-        ###    return False
-    def is_not_empty(self, path): # To improve readability
-        if self.has(path) and self.has(path, 'attr'):
-            return True
-        else:
-            return False
-        ###try:
-        ###    return len(self.get(path)) > 1 # More than just 'lock'
-        ###except TypeError: # if get returns None
-        ###    return False
-
-class SNS_HTTPServer(HTTPServer):
-    """ HTTP Server to receive SNS notifications via HTTP """
-    def set_fs(self, fs):
-        self.fs = fs
-
-class SNS_HTTPRequestHandler(BaseHTTPRequestHandler):
-    """ HTTP Request Handler to receive SNS notifications via HTTP """
-    def do_POST(self):
-        if self.path != self.server.fs.http_listen_path:
-            self.send_response(404)
-            return
-
-        content_len = int(self.headers.getheader('content-length'))
-        post_body = self.rfile.read(content_len)
-
-        message_type = self.headers.getheader('x-amz-sns-message-type')
-        message_content = json.loads(post_body)
-
-        # Check SNS signature, I was not able to use boto for this...
-
-        url = message_content['SigningCertURL']
-        if not hasattr(self, 'certificate_url') or self.certificate_url != url:
-            logger.debug('downloading certificate')
-            self.certificate_url = url
-            self.certificate = urlopen(url).read()
-
-        signature_version = message_content['SignatureVersion']
-        if signature_version != '1':
-            logger.debug('unknown signature version')
-            self.send_response(404)
-            return
-
-        signature = message_content['Signature']
-
-        del message_content['SigningCertURL']
-        del message_content['SignatureVersion']
-        del message_content['Signature']
-        if 'UnsubscribeURL' in message_content:
-            del message_content['UnsubscribeURL']
-        string_to_sign = '\n'.join(list(itertools.chain.from_iterable(
-                    [ (k, message_content[k]) for k in sorted(message_content.keys()) ]
-                    ))) + '\n'
-
-        import M2Crypto # Required to check integrity of SNS HTTP notifications
-        cert = M2Crypto.X509.load_cert_string(self.certificate)
-        pub_key = cert.get_pubkey().get_rsa()
-        verify_evp = M2Crypto.EVP.PKey()
-        verify_evp.assign_rsa(pub_key)
-        verify_evp.reset_context(md='sha1')
-        verify_evp.verify_init()
-        verify_evp.verify_update(string_to_sign.encode('ascii'))
-
-        if verify_evp.verify_final(signature.decode('base64')):
-            self.send_response(200)
-            if message_type== 'Notification':
-                message = message_content['Message']
-                logger.debug('message = %s' % message)
-                self.server.fs.process_message(message)
-            elif message_type == 'SubscriptionConfirmation':
-                token = message_content['Token']
-                response = self.server.fs.sns.confirm_subscription(self.server.fs.sns_topic_arn, token)
-                self.server.fs.http_subscription = response['ConfirmSubscriptionResponse']['ConfirmSubscriptionResult']['SubscriptionArn']
-                logger.debug('SNS HTTP subscription = %s' % self.server.fs.http_subscription)
-            else:
-                logger.debug('unknown message type')
-            return
-        else:
-            logger.debug('wrong signature')
-
-        # If nothing better, return 404
-        self.send_response(404)
-
-    def do_GET(self):
-        logger.debug('http get')
-        self.send_response(404)
-    def do_HEAD(self):
-        logger.debug('http head')
-        self.send_response(404)
-
-class PartOfFSData():
-    """ To read just a part of an existing FSData, inspired by FileChunkIO """
-    def __init__(self, data, start, length):
-        self.content = data.get_content()
-        self.start = start
-        self.length = length
-        self.pos = 0
-
-        self.init_start = start
-        self.init_length = length
-        self.init_pos = 0
-
-    def seek(self, offset, whence=0):
-        logger.debug("seek '%s' '%i' '%i' " % (self.content, offset, whence))
-        if whence == 0:
-            self.pos = offset
-        elif whence == 1:
-            self.pos = self.pos + offset
-        elif whence == 2:
-            self.pos = self.length + offset
-
-    def tell(self):
-        return self.pos
-    def read(self, n=-1):
-        logger.debug("read '%i' '%s' at '%i' starting from '%i' for '%i'" % (n, self.content, self.pos, self.start, self.length))
-
-        if n >= 0:
-            n = min([n, self.length - self.pos])
-            self.content.seek(self.start + self.pos)
-            s = self.content.read(n)
-
-            if len(s) != n:
-                logger.error("read length not-equal! '%i' '%s' at '%i' starting from '%i' for '%i'  length of return ['%s] " % (n, self.content, self.pos, self.start, self.length, len(s)))
-
-            self.pos += len(s)
-            return s
-        else:
-            return self.readall()
-    def readall(self):
-        return self.read(self.length - self.pos)
-
-class YAS3FS(LoggingMixIn, Operations):
-    """ Main FUSE Operations class for fusepy """
-    def __init__(self, options):
-        logger.info("Version: %s" % __version__)
-        # Some constants
-        ### self.http_listen_path_length = 30
-        self.running = True
-
-        self.check_status_interval = 5.0 # Seconds, no need to configure that
-
-        self.s3_retries = options.s3_retries # Maximum number of S3 retries (outside of boto)
-        logger.info("s3-retries: '%i'" % self.s3_retries)
-
-        self.s3_retries_sleep = options.s3_retries_sleep # retry sleep in seconds
-        logger.info("s3-retries-sleep: '%i' seconds" % self.s3_retries_sleep)
-
-        self.yas3fs_xattrs = [ 'user.yas3fs.bucket', 'user.yas3fs.key', 'user.yas3fs.URL', 'user.yas3fs.signedURL', 'user.yas3fs.expiration' ]
-
-        self.multipart_uploads_in_progress = 0
-
-        # Initialization
-        global debug
-        debug = options.debug
-
-        # Parameters and options handling
-        self.aws_region = options.region
-        s3url = urlparse(options.s3path.lower())
-        if s3url.scheme != 's3':
-            error_and_exit("The S3 path to mount must be in URL format: s3://BUCKET/PATH")
-        self.s3_bucket_name = s3url.netloc
-        logger.info("S3 bucket: '%s'" % self.s3_bucket_name)
-        self.s3_prefix = s3url.path.strip('/')
-        logger.info("S3 prefix (can be empty): '%s'" % self.s3_prefix)
-        if self.s3_bucket_name == '':
-            error_and_exit("The S3 bucket cannot be empty")
-        self.sns_topic_arn = options.topic
-        if self.sns_topic_arn:
-            logger.info("AWS region for SNS and SQS: '" + self.aws_region + "'")
-            logger.info("SNS topic ARN: '%s'" % self.sns_topic_arn)
-        self.sqs_queue_name = options.queue # must be different for each client
-        self.new_queue = options.new_queue
-        self.new_queue_with_hostname = options.new_queue_with_hostname
-        if self.new_queue_with_hostname:
-            self.new_queue = self.new_queue_with_hostname
-
-        self.queue_wait_time = options.queue_wait
-        self.queue_polling_interval = options.queue_polling
-        if self.sqs_queue_name:
-            logger.info("SQS queue name: '%s'" % self.sqs_queue_name)
-        if self.sqs_queue_name or self.new_queue:
-            logger.info("SQS queue wait time (in seconds): '%i'" % self.queue_wait_time)
-            logger.info("SQS queue polling interval (in seconds): '%i'" % self.queue_polling_interval)
-        self.cache_entries = options.cache_entries
-        logger.info("Cache entries: '%i'" % self.cache_entries)
-        self.cache_mem_size = options.cache_mem_size * (1024 * 1024) # To convert MB to bytes
-        logger.info("Cache memory size (in bytes): '%i'" % self.cache_mem_size)
-        self.cache_disk_size = options.cache_disk_size * (1024 * 1024) # To convert MB to bytes
-        logger.info("Cache disk size (in bytes): '%i'" % self.cache_disk_size)
-        self.cache_on_disk = options.cache_on_disk # Bytes
-        logger.info("Cache on disk if file size greater than (in bytes): '%i'" % self.cache_on_disk)
-        self.cache_check_interval = options.cache_check # seconds
-        logger.info("Cache check interval (in seconds): '%i'" % self.cache_check_interval)
-        self.recheck_s3 = options.recheck_s3
-        logger.info("Cache ENOENT rechecks S3: %s" % self.recheck_s3)
-        self.aws_managed_encryption = options.aws_managed_encryption
-        logger.info("AWS Managed Encryption enabled: %s" % self.aws_managed_encryption)
-
-        self.aws_managed_encryption = options.aws_managed_encryption
-        logger.info("AWS Managed Encryption enabled: %s" % self.aws_managed_encryption)
-
-        self.st_blksize = None
-        if options.st_blksize:
-            self.st_blksize = options.st_blksize
-            logger.info("getattr() st_blksize: '%i'" % self.st_blksize)
-
-        if options.use_ec2_hostname:
-            instance_metadata = boto.utils.get_instance_metadata() # Very slow (to fail) outside of EC2
-            self.hostname = instance_metadata['public-hostname']
-        else:
-            self.hostname = options.hostname
-        if self.hostname:
-            logger.info("Public hostname to listen to SNS HTTP notifications: '%s'" % self.hostname)
-        self.sns_http_port = int(options.port or '0')
-        if options.port:
-            logger.info("TCP port to listen to SNS HTTP notifications: '%i'" % self.sns_http_port)
-        self.s3_num = options.s3_num
-        logger.info("Number of parallel S3 threads (0 to disable writeback): '%i'" % self.s3_num)
-        self.download_num = options.download_num
-        logger.info("Number of parallel downloading threads: '%i'" % self.download_num)
-
-
-        # for https://github.com/danilop/yas3fs/issues/46
-        self.download_retries_num = options.download_retries_num
-        logger.info("Number download retry attempts: '%i'" % self.download_retries_num)
-        self.download_retries_sleep = options.download_retries_sleep
-        logger.info("Download retry sleep time seconds: '%i'" % self.download_retries_sleep)
-
-        self.read_retries_num = options.read_retries_num
-        logger.info("Number read retry attempts: '%i'" % self.read_retries_num)
-        self.read_retries_sleep = options.read_retries_sleep
-        logger.info("Read retry sleep time seconds: '%i'" % self.read_retries_sleep)
-
-
-        self.prefetch_num = options.prefetch_num
-        logger.info("Number of parallel prefetching threads: '%i'" % self.prefetch_num)
-        self.buffer_size = options.buffer_size * 1024 # To convert KB to bytes
-        logger.info("Download buffer size (in KB, 0 to disable buffering): '%i'" % self.buffer_size)
-        self.buffer_prefetch = options.buffer_prefetch
-        logger.info("Number of buffers to prefetch: '%i'" % self.buffer_prefetch)
-        self.write_metadata = not options.no_metadata
-        logger.info("Write metadata (file system attr/xattr) on S3: '%s'" % str(self.write_metadata))
-        self.full_prefetch = options.prefetch
-        logger.info("Download prefetch: '%s'" % str(self.full_prefetch))
-        self.multipart_size = options.mp_size * (1024 * 1024) # To convert MB to bytes
-        logger.info("Multipart size: '%s'" % str(self.multipart_size))
-        self.multipart_num = options.mp_num
-        logger.info("Multipart maximum number of parallel threads: '%s'" % str(self.multipart_num))
-        self.multipart_retries = options.mp_retries
-        logger.info("Multipart maximum number of retries per part: '%s'" % str(self.multipart_retries))
-        self.default_expiration = options.expiration
-        logger.info("Default expiration for signed URLs via xattrs: '%s'" % str(self.default_expiration))
-        self.requester_pays = options.requester_pays
-        logger.info("S3 Request Payer: '%s'" % str(self.requester_pays))
-
-        self.default_headers = {}
-        if self.requester_pays:
-            self.default_headers = { 'x-amz-request-payer' : 'requester' }
-
-        crypto_headers = {}
-        if self.aws_managed_encryption:
-            crypto_headers = { 'x-amz-server-side-encryption' : 'AES256' }
-
-        self.default_write_headers = copy.copy(self.default_headers)
-        self.default_write_headers.update(crypto_headers)
-
-        self.darwin = options.darwin # To tailor ENOATTR for OS X
-
-        # Internal Initialization
-        if options.cache_path:
-            cache_path = options.cache_path
-        else:
-            cache_path = '/tmp/yas3fs/' + self.s3_bucket_name
-            if not self.s3_prefix == '':
-                cache_path += '/' + self.s3_prefix
-        logger.info("Cache path (on disk): '%s'" % cache_path)
-        self.cache = FSCache(cache_path)
-        self.publish_queue = Queue()
-        self.s3_queue = {} # Of Queue()
-        for i in range(self.s3_num):
-            self.s3_queue[i] = Queue()
-        self.download_queue = Queue()
-        self.prefetch_queue = Queue()
-
-        # AWS Initialization
-        if not self.aws_region in (r.name for r in boto.s3.regions()):
-            error_and_exit("wrong AWS region '%s' for S3" % self.aws_region)
-        try:
-            s3kw = {
-                'calling_format': boto.s3.connection.OrdinaryCallingFormat(),
-            }
-
-            if options.s3_use_sigv4:
-                os.environ['S3_USE_SIGV4'] = 'True'
-
-            if options.s3_endpoint:
-                s3kw['host'] = options.s3_endpoint
-
-            self.s3 = boto.connect_s3(**s3kw)
-        except boto.exception.NoAuthHandlerFound:
-            error_and_exit("no AWS credentials found")
-        if not self.s3:
-            error_and_exit("no S3 connection")
-        try:
-            self.s3_bucket = self.s3.get_bucket(self.s3_bucket_name, headers=self.default_headers, validate=False)
-
-            # If an endpoint was not specified, make sure we're talking to S3 in the correct region.
-            if not options.s3_endpoint:
-                region_name = self.s3_bucket.get_location()
-                if not region_name:
-                    region_name = "us-east-1"
-                logger.debug("Bucket is in region %s", region_name)
-
-                # Look for the region's endpoint via Boto.
-                for region in boto.s3.regions():
-                    if region.name == region_name:
-                        s3kw['host'] = region.endpoint
-                        break
-                else:
-                    # Assume s3.${region_name}.amazonaws.com.
-                    # This is a hack, but should support new regions that
-                    # aren't known to this version of Boto.
-                    s3kw['host'] = "s3.%s.amazonaws.com" % region_name
-
-                # Reconnect to s3.
-                self.s3 = boto.connect_s3(**s3kw)
-                self.s3_bucket = self.s3.get_bucket(self.s3_bucket_name, headers=self.default_headers, validate=False)
-
-            self.s3_bucket.key_class = UTF8DecodingKey
-        except boto.exception.S3ResponseError as e:
-            error_and_exit("S3 bucket not found:" + str(e))
-
-        pattern = re.compile('[\W_]+') # Alphanumeric characters only, to be used for pattern.sub('', s)
-
-        unique_id_list = []
-        if options.id:
-            unique_id_list.append(pattern.sub('', options.id))
-        unique_id_list.append(str(uuid.uuid4()))
-        self.unique_id = '-'.join(unique_id_list)
-        logger.info("Unique node ID: '%s'" % self.unique_id)
-
-        if self.sns_topic_arn:
-            if not self.aws_region in (r.name for r in boto.sns.regions()):
-                error_and_exit("wrong AWS region '%s' for SNS" % self.aws_region)
-            self.sns = boto.sns.connect_to_region(self.aws_region)
-            if not self.sns:
-                error_and_exit("no SNS connection")
-            try:
-                topic_attributes = self.sns.get_topic_attributes(self.sns_topic_arn)
-            except boto.exception.BotoServerError:
-                error_and_exit("SNS topic ARN not found in region '%s' " % self.aws_region)
-            if not self.sqs_queue_name and not self.new_queue:
-                if not (self.hostname and self.sns_http_port):
-                    error_and_exit("With and SNS topic either the SQS queue name or the hostname and port to listen to SNS HTTP notifications must be provided")
-
-        if self.sqs_queue_name or self.new_queue:
-            self.queue = None
-
-            if not self.sns_topic_arn:
-                error_and_exit("The SNS topic must be provided when an SQS queue is used")
-            if not self.aws_region in (r.name for r in boto.sqs.regions()):
-                error_and_exit("wrong AWS region '" + self.aws_region + "' for SQS")
-            self.sqs = boto.sqs.connect_to_region(self.aws_region)
-            if not self.sqs:
-                error_and_exit("no SQS connection")
-            if self.new_queue:
-                hostname_array = []
-                hostname = ''
-                if self.new_queue_with_hostname:
-                    import socket
-                    hostname = socket.gethostname()
-                    # trims to the left side only
-                    hostname = re.sub(r'[^A-Za-z0-9\-].*', '', hostname)
-                    # removes dashes and other chars
-                    hostname = re.sub(r'[^A-Za-z0-9]', '', hostname)
-                    hostname_array = [hostname]
-
-                self.sqs_queue_name = '-'.join([ 'yas3fs',
-                                               pattern.sub('', self.s3_bucket_name),
-                                               pattern.sub('', self.s3_prefix),
-                                               hostname,
-                                               self.unique_id])
-                self.sqs_queue_name = self.sqs_queue_name[:80]  # fix for https://github.com/danilop/yas3fs/issues/40
-                self.sqs_queue_name = re.sub(r'-+', '-', self.sqs_queue_name)
-                logger.info("Attempting to create SQS queue: " + self.sqs_queue_name)
-
-            else:
-                self.queue =  self.sqs.lookup(self.sqs_queue_name)
-            if not self.queue:
-                try:
-                    self.queue = self.sqs.create_queue(self.sqs_queue_name)
-                except boto.exception.SQSError as sqsErr:
-                    error_and_exit("Unexpected error creating SQS queue:" + str(sqsErr))
-            logger.info("SQS queue name (new): '%s'" % self.sqs_queue_name)
-            self.queue.set_message_class(boto.sqs.message.RawMessage) # There is a bug with the default Message class in boto
-
-            self.current_user_aws_principalId = None
-            try:
-                iam = boto.connect_iam()
-                self.current_user_principalId = 'AWS:'+iam.get_user()['get_user_response']['get_user_result']['user']['user_id']
-                logger.info("Current user principalId: "+self.current_user_principalId)
-            except Exception as e:
-                logger.warn("Failed to get current user principalId: "+str(e))
-
-        if self.hostname or self.sns_http_port:
-            if not self.sns_topic_arn:
-                error_and_exit("The SNS topic must be provided when the hostname/port to listen to SNS HTTP notifications is given")
-
-        if self.sns_http_port:
-            if not self.hostname:
-                error_and_exit("The hostname must be provided with the port to listen to SNS HTTP notifications")
-            ### self.http_listen_path = '/sns/' + base64.urlsafe_b64encode(os.urandom(self.http_listen_path_length))
-            self.http_listen_path = '/sns'
-            self.http_listen_url = "http://%s:%i%s" % (self.hostname, self.sns_http_port, self.http_listen_path)
-
-        if self.multipart_size < 5242880:
-            error_and_exit("The minimum size for multipart upload supported by S3 is 5MB")
-        if self.multipart_retries < 1:
-            error_and_exit("The number of retries for multipart uploads cannot be less than 1")
-
-
-        self.plugin = None
-        if (options.with_plugin_file):
-            self.plugin = YAS3FSPlugin.load_from_file(self, options.with_plugin_file, options.with_plugin_class)
-        elif (options.with_plugin_class):
-            self.plugin = YAS3FSPlugin.load_from_class(self, options.with_plugin_class)
-
-        if self.plugin:
-            self.plugin.logger = logger
-
-        signal.signal(signal.SIGINT, self.signal_handler)
-        signal.signal(signal.SIGHUP, self.signal_handler)
-
-
-    # faking the funk, get a better wrapper model later
-    def withplugin(fn):
-        def fn_wrapper(*arg, **karg):
-            self = arg[0]
-            if self.plugin is None:
-                return fn(*arg, **karg)
-
-            try:
-                handlerFn = getattr(self.plugin, fn.__name__)
-                return handlerFn(fn).__call__(*arg, **karg)
-            except:
-                return fn(*arg, **karg)
-        return fn_wrapper
-
-    def check_threads(self, first=False):
-        logger.debug("check_threads '%s'" % first)
-
-        if first:
-            display = 'Starting'
-        else:
-            display = 'Restarting'
-
-        for i in range(self.s3_num):
-            if thread_is_not_alive(self.s3_threads[i]):
-                logger.debug("%s S3 thread #%i" % (display, i))
-                self.s3_threads[i] = TracebackLoggingThread(target=self.get_to_do_on_s3, args=(i,), name=("S3Thread-%04d" % i))
-                self.s3_threads[i].deamon = False
-                self.s3_threads[i].start()
-
-        for i in range(self.download_num):
-            if thread_is_not_alive(self.download_threads[i]):
-                logger.debug("%s download thread #%i" % (display, i))
-                self.download_threads[i] = TracebackLoggingThread(target=self.download, name=("Download-%04d" % i))
-                self.download_threads[i].deamon = True
-                self.download_threads[i].start()
-
-        for i in range(self.prefetch_num):
-            if thread_is_not_alive(self.prefetch_threads[i]):
-                logger.debug("%s prefetch thread #%i" % (display, i))
-                self.prefetch_threads[i] = TracebackLoggingThread(target=self.download, args=(True,), name=("Prefetch-%04d" % i))
-                self.prefetch_threads[i].deamon = True
-                self.prefetch_threads[i].start()
-
-        if self.sns_topic_arn:
-            if thread_is_not_alive(self.publish_thread):
-                logger.debug("%s publish thread" % display)
-                self.publish_thread = TracebackLoggingThread(target=self.publish_messages, name="SNSPublisher")
-                self.publish_thread.daemon = True
-                self.publish_thread.start()
-
-        if self.sqs_queue_name:
-            if thread_is_not_alive(self.queue_listen_thread):
-                logger.debug("%s queue listen thread" % display)
-                self.queue_listen_thread = TracebackLoggingThread(target=self.listen_for_messages_over_sqs, name="SQSListener")
-                self.queue_listen_thread.daemon = True
-                self.queue_listen_thread.start()
-
-        if self.sns_http_port:
-            if thread_is_not_alive(self.http_listen_thread):
-                logger.debug("%s HTTP listen thread" % display)
-                self.http_listen_thread = TracebackLoggingThread(target=self.listen_for_messages_over_http, name="HTTPListener")
-                self.http_listen_thread.daemon = True
-                self.http_listen_thread.start()
-
-        if thread_is_not_alive(self.check_cache_thread):
-            logger.debug("%s check cache thread" % display)
-            self.check_cache_thread = TracebackLoggingThread(target=self.check_cache_size, name="CacheChecker")
-            self.check_cache_thread.daemon = True
-            self.check_cache_thread.start()
-
-    def init(self, path):
-        threading.current_thread().name = "FUSE"
-        logger.debug("init '%s'" % (path))
-
-        self.s3_threads = {}
-        for i in range(self.s3_num):
-            self.s3_threads[i] = None
-        self.download_threads = {}
-        for i in range(self.download_num):
-            self.download_threads[i] = None
-        self.prefetch_threads = {}
-        for i in range(self.prefetch_num):
-            self.prefetch_threads[i] = None
-
-        self.publish_thread = None
-        self.queue_listen_thread = None
-        self.http_listen_thread = None
-
-        self.check_cache_thread = None
-
-        self.check_threads(first=True)
-
-        self.check_status_thread = TracebackLoggingThread(target=self.check_status, name="StatusChecker")
-        self.check_status_thread.daemon = True
-        self.check_status_thread.start()
-
-        if self.sqs_queue_name:
-            logger.debug("Subscribing '%s' to '%s'" % (self.sqs_queue_name, self.sns_topic_arn))
-            response = self.sns.subscribe_sqs_queue(self.sns_topic_arn, self.queue)
-            self.sqs_subscription = response['SubscribeResponse']['SubscribeResult']['SubscriptionArn']
-            logger.debug('SNS SQS subscription = %s' % self.sqs_subscription)
-
-        if self.sns_http_port:
-            self.http_listen_thread = None
-            self.sns.subscribe(self.sns_topic_arn, 'http', self.http_listen_url)
-
-    def signal_handler(self, signum, frame):
-        logger.info("signal_handler RECEIVED %s", signum)
-        if signum == signal.SIGINT:
-            logger.info("interrupt RECEIVED SIGINT %s", signum)
-            self.destroy('/')
-
-        elif signum == signal.SIGHUP:
-            logger.info("hangup RECEIVED SIGHUP %s", signum)
-
-        logger.info("signal_handler DONE %s", signum)
-
-    def flush_all_cache(self):
-        logger.debug("flush_all_cache")
-        with self.cache.lock:
-            for path in self.cache.entries:
-                data = self.cache.get(path, 'data')
-                if data and data.has('change'):
-                    self.upload_to_s3(path, data)
-
-    def destroy(self, path):
-        logger.debug("destroy '%s'" % (path))
-        # Cleanup for unmount
-        logger.info('File system unmount...')
-
-        self.running = False
-
-        if self.http_listen_thread:
-            self.httpd.shutdown() # To stop HTTP listen thread
-            logger.info("waiting for HTTP listen thread to shutdown...")
-            self.http_listen_thread.join(5.0) # 5 seconds should be enough
-            logger.info("HTTP listen thread ended")
-            self.sns.unsubscribe(self.http_subscription)
-            logger.info("Unsubscribed SNS HTTP endpoint")
-        if self.queue_listen_thread:
-            self.sqs_queue_name = None # To stop queue listen thread
-            logger.info("waiting for SQS listen thread to shutdown...")
-            self.queue_listen_thread.join(self.queue_wait_time + 1.0)
-            logger.info("SQS listen thread ended")
-            self.sns.unsubscribe(self.sqs_subscription)
-            logger.info("Unsubscribed SNS SQS endpoint")
-            if self.new_queue:
-                if self.sqs.delete_queue(self.queue):
-                    logger.info("New queue deleted")
-                else:
-                    logger.error("New queue was not deleted")
-
-        self.flush_all_cache()
-
-        if self.sns_topic_arn:
-            while not self.publish_queue.empty():
-                time.sleep(1.0)
-            self.sns_topic_arn = None # To stop publish thread
-            logger.info("waiting for SNS publish thread to shutdown...")
-            self.publish_thread.join(2.0) # 2 seconds should be enough
-        if  self.cache_entries:
-            self.cache_entries = 0 # To stop memory thread
-            logger.info("waiting for check cache thread to shutdown...")
-            self.check_cache_thread.join(self.cache_check_interval + 1.0)
-        logger.info('File system unmounted.')
-
-    def listen_for_messages_over_http(self):
-        logger.info("Listening on: '%s'" % self.http_listen_url)
-        server_class = SNS_HTTPServer
-        handler_class = SNS_HTTPRequestHandler
-        server_address = ('', self.sns_http_port)
-        self.httpd = server_class(server_address, handler_class)
-        self.httpd.set_fs(self)
-        self.httpd.serve_forever()
-
-    def listen_for_messages_over_sqs(self):
-        logger.info("Listening on queue: '%s'" % self.queue.name)
-        while self.sqs_queue_name:
-            if self.queue_wait_time > 0:
-                # Using SQS long polling, needs boto >= 2.7.0
-                messages = self.queue.get_messages(10, wait_time_seconds=self.queue_wait_time)
-            else:
-                messages = self.queue.get_messages(10)
-            logger.debug("Got %i messages from SQS" % len(messages))
-            if messages:
-                for m in messages:
-                    content = json.loads(m.get_body())
-                    if 'Message' in content:
-                        message = content['Message'].encode('ascii')
-                        self.process_message(message)
-                    elif 'Records' in content:
-                        # Support S3 native bucket events
-                        for event in content['Records']:
-                            self.process_native_s3_event(event)
-                    else:
-                        # eg: "Service":"Amazon S3","Event":"s3:TestEvent"...
-                        logger.warn("Unknown SQS message: "+repr(content))
-                    m.delete()
-
-
-            else:
-                if self.queue_polling_interval > 0:
-                    time.sleep(self.queue_polling_interval)
-
-    def invalidate_cache(self, path, etag=None):
-        logger.debug("invalidate_cache '%s' '%s'" % (path, etag))
-        with self.cache.get_lock(path):
-            self.cache.delete(path, 'key')
-            self.cache.delete(path, 'attr')
-            self.cache.delete(path, 'xattr')
-            self.cache.delete(path, 'deleting')
-            self.cache.delete(path, 's3_busy')
-            data = self.cache.get(path, 'data')
-            if data:
-                if data.has('range'):
-                    self.cache.delete(path, 'data')
-                else:
-                    data.set('new', etag)
-            if self.cache.is_empty(path):
-                self.cache.delete(path) # But keep it in the parent readdir
-
-    def delete_cache(self, path):
-        logger.debug("delete_cache '%s'" % (path))
-        with self.cache.get_lock(path):
-            self.cache.delete(path)
-            self.reset_parent_readdir(path)
-
-    def process_message(self, messages):
-        logger.debug("process_message '%s'" % (messages))
-        # Discard malformed JSON https://github.com/danilop/yas3fs/issues/141
-        try:
-            c = json.loads(messages)
-        except Exception as e:
-            logger.debug("parsing error: %s" % (e))
-            logger.warn("process_message discarding malformed message")
-            return
-
-        if c[0] == self.unique_id:
-            # discard message coming from itself
-            logger.debug("process message from self discarded '%s'"%(c))
-            return
-
-        if c[1] in ( 'mkdir', 'mknod', 'symlink' ) and c[2] != None:
-            self.delete_cache(c[2])
-        elif c[1] in ( 'rmdir', 'unlink' ) and c[2] != None:
-            self.delete_cache(c[2])
-        elif c[1] == 'rename' and c[2] != None and c[3] != None:
-            self.delete_cache(c[2])
-            self.delete_cache(c[3])
-        elif c[1] == 'upload':
-            if c[2] != None and len(c) == 4: # fix for https://github.com/danilop/yas3fs/issues/42
-                self.invalidate_cache(c[2], c[3])
-            else: # Invalidate all the cached data
-                for path in self.cache.entries.keys():
-                    self.invalidate_cache(path)
-        elif c[1] == 'md':
-            if c[2]:
-                self.cache.delete(c[3], 'key')
-                self.cache.delete(c[3], c[2])
-        elif c[1] == 'reset':
-            if len(c) <= 2 or not c[2] or c[2] == '/':
-                with self.cache.lock:
-                    self.flush_all_cache()
-                    self.cache.reset_all() # Completely reset the cache
-            else:
-                # c[2] exists and is not the root directory
-                for path in self.cache.entries.keys():
-                    # If the reset path is a directory and it matches
-                    # the directory in the cache, it will delete the
-                    # parent directory cache as well.
-                    if path.startswith(c[2]):
-                        self.delete_cache(path)
-        elif c[1] == 'url':
-            with self.cache.lock:
-                self.flush_all_cache()
-                self.cache.reset_all() # Completely reset the cache
-                s3url = urlparse(c[2])
-                if s3url.scheme != 's3':
-                    error_and_exit("The S3 path to mount must be in URL format: s3://BUCKET/PATH")
-                self.s3_bucket_name = s3url.netloc
-                logger.info("S3 bucket: '%s'" % self.s3_bucket_name)
-                self.s3_prefix = s3url.path.strip('/')
-                logger.info("S3 prefix: '%s'" % self.s3_prefix)
-                try:
-                    self.s3_bucket = self.s3.get_bucket(self.s3_bucket_name, headers=self.default_headers, validate=False)
-                    self.s3_bucket.key_class = UTF8DecodingKey
-                except boto.exception.S3ResponseError as e:
-                    error_and_exit("S3 bucket not found:" + str(e))
-        elif c[1] == 'cache':
-            if c[2] == 'entries' and c[3] > 0:
-                self.cache_entries = int(c[3])
-            elif c[2] == 'mem' and c[3] > 0:
-                self.cache_mem_size = int(c[3]) * (1024 * 1024) # MB
-            elif c[2] == 'disk' and c[3] > 0:
-                self.cache_disk_size = int(c[3]) * (1024 * 1024) # MB
-        elif c[1] == 'buffer' and c[3] >= 0:
-            if c[2] == 'size':
-                self.buffer_size = int(c[3]) * 1024 # KB
-            elif c[2] == 'prefetch':
-                self.buffer_prefetch = int(c[3])
-        elif c[1] == 'prefetch':
-            if c[2] == 'on':
-                self.full_prefetch = True
-            elif c[2] == 'off':
-                self.full_prefetch = False
-        elif c[1] == 'multipart':
-            if c[2] == 'size' and c[3] >= 5120:
-                self.multipart_size = c[3] * 1024
-            elif c[2] == 'num' and c[3] >= 0:
-                self.multipart_num = c[3]
-            elif c[2] == 'retries' and c[3] >= 1:
-                self.multipart_retries = c[3]
-        elif c[1] == 'ping':
-            self.publish_status()
-
-    def process_native_s3_event(self, event):
-        event_kind = event['eventName']
-        path = '/'+event['s3']['object']['key'].strip('/')  # want '/abc/folder' while on s3 it's 'abc/folder/'
-        user_id = event['userIdentity']['principalId']
-
-        if user_id == self.current_user_principalId:
-            logger.debug("Native S3 event %s on %s from current yas3fs user %s discarded" % (event_kind, path, user_id))
-            return
-
-        logger.info("Native S3 event %s on %s by %s. Deleting cache for %s" % (event_kind, path, user_id, path))
-
-        self.delete_cache(path)
-
-    def publish_status(self):
-        hostname = socket.getfqdn()
-        num_entries, mem_size, disk_size = self.cache.get_memory_usage()
-        dq = self.download_queue.qsize()
-        pq = self.prefetch_queue.qsize()
-        s3q = 0
-        for i in range(0, self.s3_num):
-            s3q += self.s3_queue[i].qsize()
-        message = [ 'status', hostname, num_entries, mem_size, disk_size, dq, pq, s3q ]
-        self.publish(message)
-
-    def publish_messages(self):
-        while self.sns_topic_arn:
-            try:
-                message = self.publish_queue.get(True, 1) # 1 second time-out
-                message = copy.copy(message)
-                message.insert(0, self.unique_id)
-                full_message = json.dumps(message)
-
-                self.sns.publish(self.sns_topic_arn, full_message.encode('ascii'))
-                self.publish_queue.task_done()
-            except QueueEmpty:
-                pass
-            except Exception as e:
-                logger.exception(e)
-                logger.error("publish exception: " + full_message.encode('ascii'))
-                raise e
-
-
-    def publish(self, message):
-        if self.sns_topic_arn:
-            logger.debug("publish '%s'" % (message))
-            self.publish_queue.put(message)
-
-    def check_status(self):
-        logger.debug("check_status")
-
-        while self.cache_entries:
-
-            num_entries, mem_size, disk_size = self.cache.get_memory_usage()
-            s3q = 0 ### Remove duplicate code
-            for i in range(0, self.s3_num):
-                s3q += self.s3_queue[i].qsize()
-            logger.info("entries, mem_size, disk_size, download_queue, prefetch_queue, s3_queue: %i, %i, %i, %i, %i, %i"
-                        % (num_entries, mem_size, disk_size,
-                           self.download_queue.qsize(), self.prefetch_queue.qsize(), s3q))
-
-            logger.info("multipart_uploads_in_progress = " + str(self.multipart_uploads_in_progress))
-
-            if debug:
-                logger.debug("new_locks, unused_locks: %i, %i"
-                             % (len(self.cache.new_locks), len(self.cache.unused_locks)))
-                (threshold0, threshold1, threshold2) = gc.get_threshold()
-                (count0, count1, count2) = gc.get_count()
-                logger.debug("gc count0/threshold0, count1/threshold1, count2/threshold2: %i/%i, %i/%i, %i/%i"
-                             % (count0,threshold0,count1,threshold1,count2,threshold2))
-
-            self.check_threads()
-
-            time.sleep(self.check_status_interval)
-
-    def check_cache_size(self):
-
-        logger.debug("check_cache_size")
-
-        while self.cache_entries:
-            num_entries, mem_size, disk_size = self.cache.get_memory_usage()
-            logger.debug("check_cache_size get_memory_usage() -> num_entries=%r mem_size=%r disk_size=%r", num_entries, mem_size, disk_size)
-
-            purge = False
-            if num_entries > self.cache_entries:
-                purge = True
-                store = ''
-            elif mem_size > self.cache_mem_size:
-                purge = True
-                store = 'mem'
-            elif disk_size > self.cache_disk_size:
-                purge = True
-                store = 'disk'
-
-            if purge:
-                # Need to purge something
-                path = self.cache.lru.popleft() # Take a path on top of the LRU (least used)
-                with self.cache.get_lock(path):
-                    if self.cache.has(path): # Path may be deleted before I acquire the lock
-                        logger.debug("check_cache_size purge: '%s' '%s' ?" % (store, path))
-                        data = self.cache.get(path, 'data')
-                        full_delete = False
-                        if (not data) or (data and (store == '' or data.store == store) and (not data.has('open')) and (not data.has('change'))):
-                            if store == '':
-                                logger.debug("check_cache_size purge: '%s' '%s' OK full" % (store, path))
-                                self.cache.delete(path) # Remove completely from cache
-                                full_delete = True
-                            elif data:
-                                logger.debug("check_cache_size purge: '%s' '%s' OK data" % (store, path))
-                                self.cache.delete(path, 'data') # Just remove data
-                            else:
-                                logger.debug("check_cache_size purge: '%s' '%s' KO no data" % (store, path))
-                        else:
-                            logger.debug("check_cache_size purge: '%s' '%s' KO data? %s open? %s change? %s"
-                                         % (store, path, data != None, data and data.has('open'), data and data.has('change')))
-                        if not full_delete:
-                            # The entry is still there, let's append it again at the end of the RLU list
-                            self.cache.lru.append(path)
-            else:
-                # Check for unused locks to be removed
-                for path in list(self.cache.unused_locks.keys()):
-                    logger.debug("check_cache_size purge unused lock: '%s'" % (path))
-                    try:
-                        with self.cache.lock and self.cache.new_locks[path]:
-                            del self.cache.new_locks[path]
-                            logger.debug("check_cache_size purge unused lock: '%s' deleted" % (path))
-                    except KeyError:
-                        pass
-                    try:
-                        del self.cache.unused_locks[path]
-                        logger.debug("check_cache_size purge unused lock: '%s' removed from list" % (path))
-                    except KeyError:
-                        pass
-                # Look for unused locks to be removed at next iteration (if still "new")
-                for path in self.cache.new_locks.keys():
-                    logger.debug("check_cache_size purge unused lock: '%s' added to list" % (path))
-                    self.cache.unused_locks[path] = True # Just a flag
-
-                # Sleep for some time
-                time.sleep(self.cache_check_interval)
-
-    def add_to_parent_readdir(self, path):
-        logger.debug("add_to_parent_readdir '%s'" % (path))
-        (parent_path, dir) = os.path.split(path)
-        logger.debug("add_to_parent_readdir '%s' parent_path '%s'" % (path, parent_path))
-        with self.cache.get_lock(parent_path):
-            dirs = self.cache.get(parent_path, 'readdir')
-            if dirs != None and dirs.count(dir) == 0:
-                dirs.append(dir)
-
-    def remove_from_parent_readdir(self, path):
-        logger.debug("remove_from_parent_readdir '%s'" % (path))
-        (parent_path, dir) = os.path.split(path)
-        logger.debug("remove_from_parent_readdir '%s' parent_path '%s'" % (path, parent_path))
-        with self.cache.get_lock(parent_path):
-            dirs = self.cache.get(parent_path, 'readdir')
-            if dirs != None:
-                try:
-                    dirs.remove(dir)
-                except:
-                    # not in cache, no worries.
-                    pass
-
-    def reset_parent_readdir(self, path):
-        logger.debug("reset_parent_readdir '%s'" % (path))
-        (parent_path, dir) = os.path.split(path)
-        logger.debug("reset_parent_readdir '%s' parent_path '%s'" % (path, parent_path))
-        self.cache.delete(parent_path, 'readdir')
-
-    def remove_prefix(self, keyname):
-        if self.s3_prefix == '':
-            return '/' + keyname
-        return keyname[len(self.s3_prefix):]
-
-    def join_prefix(self, path):
-        if self.s3_prefix == '':
-            if path != '/':
-                return path[1:] # Remove beginning '/'
-            else:
-                return '.' # To handle '/' with empty s3_prefix
-        else:
-            return self.s3_prefix + path
-
-    def has_elements(self, iter, num=1):
-        logger.debug("has_element '%s' %i" % (iter, num))
-        c = 0
-        for k in iter:
-            logger.debug("has_element '%s' -> '%r'" % (iter, k))
-            path = k.name[len(self.s3_prefix):]
-            if not self.cache.is_deleting(path):
-                c += 1
-            if c >= num:
-                logger.debug("has_element '%s' OK" % (iter))
-                return True
-        logger.debug("has_element '%s' KO" % (iter))
-        return False
-
-    def folder_has_contents(self, path, num=1):
-        logger.debug("folder_has_contents '%s' %i" % (path, num))
-        full_path = self.join_prefix(path + '/')
-        # encoding for https://github.com/danilop/yas3fs/issues/56
-        key_list = self.s3_bucket.list(full_path.encode('utf-8'), '/', headers = self.default_headers)
-        return self.has_elements(key_list, num)
-
-    def get_key(self, path, cache=True):
-        if self.cache.is_deleting(path):
-            logger.debug("get_key path '%s' is deleting -- returning None" % (path))
-            return None
-
-        if cache and self.cache.is_ready(path):
-            key = self.cache.get(path, 'key')
-            if key:
-                logger.debug("get_key from cache '%s'" % (path))
-                return key
-        logger.debug("get_key %s", path)
-        look_on_S3 = True
-
-        refresh_readdir_cache_if_found = False
-        if path != '/':
-            (parent_path, file) = os.path.split(path)
-            dirs = self.cache.get(parent_path, 'readdir')
-            if dirs and file not in dirs:
-                refresh_readdir_cache_if_found = True
-                if not self.recheck_s3:
-                    look_on_S3 = False
-        if look_on_S3:
-            logger.debug("get_key from S3 #1 '%s'" % (path))
-            # encoding for https://github.com/danilop/yas3fs/issues/56
-            key = self.s3_bucket.get_key(self.join_prefix(path).encode('utf-8'), headers=self.default_headers)
-
-            if not key and path != '/':
-                full_path = path + '/'
-                logger.debug("get_key from S3 #2 '%s' '%s'" % (path, full_path))
-                # encoding for https://github.com/danilop/yas3fs/issues/56
-                key = self.s3_bucket.get_key(self.join_prefix(full_path).encode('utf-8'), headers=self.default_headers)
-            if key:
-                key = UTF8DecodingKey(key)
-                key.name = key.name.decode('utf-8')
-                logger.debug("get_key to cache '%s'" % (path))
-                ###self.cache.delete(path) ### ???
-                ###self.cache.add(path)
-                self.cache.set(path, 'key', key)
-
-                if refresh_readdir_cache_if_found:
-                    self.add_to_parent_readdir(path)
-        else:
-            logger.debug("get_key not on S3 '%s'" % (path))
-        if not key:
-            logger.debug("get_key no '%s'" % (path))
-        return key
-
-    def get_metadata(self, path, metadata_name, key=None):
-        logger.debug("get_metadata -> '%s' '%s' '%r'" % (path, metadata_name, key))
-        with self.cache.get_lock(path): # To avoid consistency issues, e.g. with a concurrent purge
-            metadata_values = None
-            if self.cache.has(path, metadata_name):
-                metadata_values = self.cache.get(path, metadata_name)
-            if metadata_values is None:
-                metadata_values = {}
-                if not key:
-                    key = self.get_key(path)
-                if not key:
-                    if path == '/': # First time mount of a new file system
-                        self.mkdir(path, 0o0755)
-                        logger.debug("get_metadata -> '%s' '%s' First time mount"
-                                     % (path, metadata_name))
-                        return self.cache.get(path, metadata_name)
-                    else:
-                        if not self.folder_has_contents(path):
-                            self.cache.add(path) # It is empty to cache further checks
-                            logger.debug("get_metadata '%s' '%s' no S3 return None"
-                                         % (path, metadata_name))
-                            return None
-                else:
-                    logger.debug("get_metadata '%s' '%s' '%r' S3 found"
-                                         % (path, metadata_name, key))
-
-                if key:
-                    s = key.get_metadata(metadata_name)
-                else:
-                    s = None
-                if s:
-                    try:
-                        metadata_values = json.loads(s)
-                    except ValueError: # For legacy attribute encoding
-                        for kv in s.split(';'):
-                            k, v = kv.split('=')
-                            if v.isdigit():
-                                metadata_values[k] = int(v)
-                            elif v.replace(".", "", 1).isdigit():
-                                metadata_values[k] = float(v)
-                            else:
-                                metadata_values[k] = v
-                if metadata_name == 'attr': # Custom exception(s)
-                    if key:
-                        metadata_values['st_size'] = key.size
-                    else:
-                        metadata_values['st_size'] = 0
-                    if not s: # Set default attr to browse any S3 bucket TODO directories
-                        uid, gid = get_uid_gid()
-                        metadata_values['st_uid'] = uid
-                        metadata_values['st_gid'] = gid
-                        if key is None:
-                            ### # no key, default to dir
-                            metadata_values['st_mode'] = (stat.S_IFDIR | 0o0755)
-                        elif key and key.name != '' and key.name[-1] != '/':
-                            metadata_values['st_mode'] = (stat.S_IFREG | 0o0755)
-                        else:
-                            metadata_values['st_mode'] = (stat.S_IFDIR | 0o0755)
-                        if key and key.last_modified:
-                            now = time.mktime(time.strptime(key.last_modified, "%a, %d %b %Y %H:%M:%S %Z"))
-                        else:
-                            now = get_current_time()
-                        metadata_values['st_mtime'] = now
-                        metadata_values['st_atime'] = now
-                        metadata_values['st_ctime'] = now
-                self.cache.add(path)
-                self.cache.set(path, metadata_name, metadata_values)
-            logger.debug("get_metadata <- '%s' '%s' '%r' '%s'" % (path, metadata_name, key, metadata_values))
-            return metadata_values
-
-    def set_metadata(self, path, metadata_name=None, metadata_values=None, key=None):
-        logger.debug("set_metadata '%s' '%s' '%r'" % (path, metadata_name, key))
-        with self.cache.get_lock(path):
-            if not metadata_values is None:
-                self.cache.set(path, metadata_name, metadata_values)
-            data = self.cache.get(path, 'data')
-            if self.write_metadata and (key or (not data) or (data and not data.has('change'))):
-                # No change in progress, I should write now
-                if not key:
-                    key = self.get_key(path)
-                    logger.debug("set_metadata '%s' '%s' '%r' Key" % (path, metadata_name, key))
-                new_key = False
-                if not key and self.folder_has_contents(path):
-                    if path != '/' or self.write_metadata:
-                        full_path = path + '/'
-                        key = UTF8DecodingKey(self.s3_bucket)
-                        key.key = self.join_prefix(full_path)
-                        new_key = True
-                if key:
-                    if metadata_name:
-                        values = metadata_values
-                        if values is None:
-                            values = self.cache.get(path, metadata_name)
-                        if values is None or not any(values):
-                            try:
-                                del key.metadata[metadata_name]
-                            except KeyError:
-                                pass
-                        else:
-                            try:
-                                key.metadata[metadata_name] = json.dumps(values)
-                            except UnicodeDecodeError:
-                                logger.info("set_metadata '%s' '%s' '%r' cannot decode unicode, not written on S3"
-                                            % (path, metadata_name, key))
-                                pass # Ignore the binary values - something better TODO ???
-                    if (not data) or (data and (not data.has('change'))):
-                        logger.debug("set_metadata '%s' '%r' S3" % (path, key))
-                        pub = [ 'md', metadata_name, path ]
-                        if new_key:
-                            logger.debug("set_metadata '%s' '%r' S3 new key" % (path, key))
-                            ### key.set_contents_from_string('', headers={'Content-Type': 'application/x-directory'})
-                            headers = { 'Content-Type': 'application/x-directory' }
-                            headers.update(self.default_write_headers)
-
-                            cmds = [ [ 'set_contents_from_string', [ '' ], { 'headers': headers } ] ]
-                            self.do_on_s3(key, pub, cmds)
-                        else:
-                            ### key.copy(key.bucket.name, key.name, key.metadata, preserve_acl=False)
-                            if isinstance(key.name, bytes):
-                                 key_name = key.name.decode('utf-8')
-                            else:
-                                 key_name = key.name
-
-                            cmds = [ [ 'copy', [ key.bucket.name, key_name, key.metadata ],
-                                       { 'preserve_acl': False, 'encrypt_key':self.aws_managed_encryption } ] ]
-                            self.do_on_s3(key, pub, cmds)
-                        ###self.publish(['md', metadata_name, path])
-
-            # handle a request to set metadata, but we can't right now because the node is currently
-            # in the middle of a 'change' https://github.com/danilop/yas3fs/issues/52
-            elif self.write_metadata and data and data.has('change'):
-                if metadata_name == 'attr' and metadata_values is None:
-                    logger.debug("set_metadata: 'change' already in progress, setting FSData.props[invoke_after_change] lambda for self.set_metadata("+path+",attr)")
-                    data.set('invoke_after_change',(lambda path: self.set_metadata(path,'attr')))
-
-    def getattr(self, path, fh=None):
-        logger.debug("getattr -> '%s' '%s'" % (path, fh))
-        if self.cache.is_deleting(path):
-            logger.debug("getattr path '%s' is deleting -- throwing ENOENT" % (path))
-            raise FuseOSError(errno.ENOENT)
-        with self.cache.get_lock(path): # To avoid consistency issues, e.g. with a concurrent purge
-            recheck_s3 = False
-            if self.cache.is_empty(path):
-                cache = True
-                logger.debug("getattr <- '%s' '%s' cache ENOENT" % (path, fh))
-                if self.recheck_s3:
-                    cache = False
-                    recheck_s3 = True
-                    logger.debug("getattr rechecking on s3 <- '%s' '%s' cache ENOENT" % (path, fh))
-                else:
-                    raise FuseOSError(errno.ENOENT)
-            attr = self.get_metadata(path, 'attr')
-            if attr is None:
-                logger.debug("getattr <- '%s' '%s' ENOENT" % (path, fh))
-                raise FuseOSError(errno.ENOENT)
-            if attr['st_size'] == 0 and stat.S_ISDIR(attr['st_mode']):
-                attr['st_size'] = 4096 # For compatibility...
-            attr['st_nlink'] = 1 # Something better TODO ???
-
-            if self.st_blksize:
-                attr['st_blksize'] = self.st_blksize
-
-            if self.full_prefetch: # Prefetch
-                if stat.S_ISDIR(attr['st_mode']):
-                    self.readdir(path)
-                else:
-                    self.check_data(path)
-            logger.debug("getattr <- '%s' '%s' '%s'" % (path, fh, attr))
-            return attr
-
-    def readdir(self, path, fh=None):
-        logger.debug("readdir '%s' '%s'" % (path, fh))
-
-        if self.cache.is_deleting(path):
-            logger.debug("readdir path '%s' is deleting -- throwing ENOENT" % (path))
-            raise FuseOSError(errno.ENOENT)
-
-        with self.cache.get_lock(path):
-            if self.cache.is_empty(path):
-                logger.debug("readdir '%s' '%s' ENOENT" % (path, fh))
-                raise FuseOSError(errno.ENOENT)
-            self.cache.add(path)
-            dirs = self.cache.get(path, 'readdir')
-
-            if not dirs:
-                logger.debug("readdir '%s' '%s' no cache" % (path, fh))
-                full_path = self.join_prefix(path)
-                if full_path == '.':
-                    full_path = ''
-                elif full_path != '' and full_path[-1] != '/':
-                    full_path += '/'
-                logger.debug("readdir '%s' '%s' S3 list '%s'" % (path, fh, full_path))
-                # encoding for https://github.com/danilop/yas3fs/issues/56
-                key_list = self.s3_bucket.list(full_path.encode('utf-8'), '/', headers = self.default_headers, encoding_type='url')
-
-                dirs = ['.', '..']
-                logger.debug('key names %s' % (', '.join([k.name for k in key_list])))
-                for k in key_list:
-                    # 'unquoting' for https://github.com/danilop/yas3fs/issues/56
-                    if sys.version_info < (3,):
-                        k.name = unquote_plus(str(k.name)).decode('utf-8')
-                    else:
-                        k.name = unquote_plus(k.name)
-
-                    logger.debug("readdir '%s' '%s' S3 list key '%r'" % (path, fh, k))
-                    d = k.name[len(full_path):]
-                    if len(d) > 0:
-                        if d == '.':
-                            continue # I need this for whole S3 buckets mounted without a prefix, I use '.' for '/' metadata
-                        d_path = k.name[len(self.s3_prefix):]
-                        if d[-1] == '/':
-                            d = d[:-1]
-                        if self.cache.is_deleting(d_path):
-                            continue
-                        dirs.append(d)
-
-                # for https://github.com/danilop/yas3fs/issues/56
-                if sys.version_info < (3,):
-                    convertedDirs = []
-                    for dir in dirs:
-                        convertedDirs.append(unicode(dir))
-                    dirs = convertedDirs
-
-                self.cache.set(path, 'readdir', dirs)
-            logger.debug("readdir '%s' '%s' '%s'" % (path, fh, dirs))
-            return dirs
-
-    def mkdir(self, path, mode):
-        logger.debug("mkdir '%s' '%s'" % (path, mode))
-        with self.cache.get_lock(path):
-            if self.cache.is_not_empty(path):
-                logger.debug("mkdir cache '%s' EEXIST" % self.cache.get(path))
-                raise FuseOSError(errno.EEXIST)
-            k = self.get_key(path)
-            if k and path != '/':
-                logger.debug("mkdir key '%s' EEXIST" % self.cache.get(path))
-                raise FuseOSError(errno.EEXIST)
-            now = get_current_time()
-            uid, gid = get_uid_gid()
-            attr = { 'st_uid': uid,
-                     'st_gid': gid,
-                     'st_atime': now,
-                     'st_mtime': now,
-                     'st_ctime': now,
-                     'st_size': 0,
-                     'st_mode': (stat.S_IFDIR | mode)
-                 }
-            self.cache.delete(path)
-            self.cache.add(path)
-            data = FSData(self.cache, 'mem', path)
-            self.cache.set(path, 'data', data)
-            data.set('change', True)
-            k = UTF8DecodingKey(self.s3_bucket)
-            self.set_metadata(path, 'attr', attr, k)
-            self.set_metadata(path, 'xattr', {}, k)
-            self.cache.set(path, 'key', k)
-            if path != '/':
-                full_path = path + '/'
-                self.cache.set(path, 'readdir', ['.', '..']) # the directory is empty
-                self.add_to_parent_readdir(path)
-            else:
-                full_path = path # To manage '/' with an empty s3_prefix
-
-            if path != '/' or self.write_metadata:
-                k.key = self.join_prefix(full_path)
-                logger.debug("mkdir '%s' '%s' '%r' S3" % (path, mode, k))
-                ###k.set_contents_from_string('', headers={'Content-Type': 'application/x-directory'})
-                pub = [ 'mkdir', path ]
-                headers = { 'Content-Type': 'application/x-directory'}
-                headers.update(self.default_write_headers)
-                cmds = [ [ 'set_contents_from_string', [ '' ], { 'headers': headers } ] ]
-                self.do_on_s3(k, pub, cmds)
-            data.delete('change')
-            ###if path != '/': ### Do I need this???
-            ###    self.publish(['mkdir', path])
-
-            return 0
-
-    def symlink(self, path, link):
-        logger.debug("symlink '%s' '%s'" % (path, link))
-        with self.cache.get_lock(path):
-            if self.cache.is_not_empty(path):
-                logger.debug("symlink cache '%s' '%s' EEXIST" % (path, link))
-                raise FuseOSError(errno.EEXIST)
-            k = self.get_key(path)
-            if k:
-                logger.debug("symlink key '%s' '%s' EEXIST" % (path, link))
-                raise FuseOSError(errno.EEXIST)
-            now = get_current_time()
-            uid, gid = get_uid_gid()
-            attr = {}
-            attr['st_uid'] = uid
-            attr['st_gid'] = gid
-            attr['st_atime'] = now
-            attr['st_mtime'] = now
-            attr['st_ctime'] = now
-            attr['st_size'] = 0
-            attr['st_mode'] = (stat.S_IFLNK | 0o0755)
-            self.cache.delete(path)
-            self.cache.add(path)
-            if self.cache_on_disk > 0:
-                data = FSData(self.cache, 'mem', path) # New files (almost) always cache in mem - is it ok ???
-            else:
-                data = FSData(self.cache, 'disk', path)
-            self.cache.set(path, 'data', data)
-            data.set('change', True)
-            k = UTF8DecodingKey(self.s3_bucket)
-            self.set_metadata(path, 'attr', attr, k)
-            self.set_metadata(path, 'xattr', {}, k)
-            data.open()
-            self.write(path, link, 0)
-            data.close()
-            k.key = self.join_prefix(path)
-            self.cache.set(path, 'key', k)
-            self.add_to_parent_readdir(path)
-            logger.debug("symlink '%s' '%s' '%r' S3" % (path, link, k))
-            ###k.set_contents_from_string(link, headers={'Content-Type': 'application/x-symlink'})
-            pub = [ 'symlink', path ]
-            headers = { 'Content-Type': 'application/x-symlink' }
-            headers.update(self.default_write_headers)
-            cmds = [ [ 'set_contents_from_string', [ link ], { 'headers': headers } ] ]
-            self.do_on_s3(k, pub, cmds)
-            data.delete('change')
-            ###self.publish(['symlink', path])
-
-            return 0
-
-    def check_data(self, path):
-        logger.debug("check_data '%s'" % (path))
-        with self.cache.get_lock(path):
-            data = self.cache.get(path, 'data')
-            if not data or data.has('new'):
-                k = self.get_key(path)
-                if not k:
-                    logger.debug("check_data '%s' no key" % (path))
-                    return False
-                if not data:
-                    if k.size < self.cache_on_disk:
-                        data = FSData(self.cache, 'mem', path)
-                    else:
-                        data = FSData(self.cache, 'disk', path)
-                    self.cache.set(path, 'data', data)
-                new_etag = data.get('new')
-                etag = k.etag[1:-1]
-                if not new_etag or new_etag == etag:
-                    data.delete('new')
-                else: # I'm not sure I got the latest version
-                    logger.debug("check_data '%s' etag is different" % (path))
-                    self.cache.delete(path, 'key') # Next time get the key from S3
-                    data.set('new', None) # Next time don't check the Etag
-                if data.etag == etag:
-                    logger.debug("check_data '%s' etag is the same, data is usable" % (path))
-                    return True
-                data.update_size()
-                if k.size == 0:
-                    logger.debug("check_data '%s' nothing to download" % (path))
-                    return True # No need to download anything
-                elif self.buffer_size > 0: # Use buffers
-                    if not data.has('range'):
-                        data.set('range', FSRange())
-                    logger.debug("check_data '%s' created empty data object" % (path))
-                else: # Download at once
-                    if data.content is None:
-                        data.open()
-                    k.get_contents_to_file(data.content, headers = self.default_headers)
-                    data.update_size()
-                    data.update_etag(k.etag[1:-1])
-                    logger.debug("check_data '%s' data downloaded at once" % (path))
-            else:
-                logger.debug("check_data '%s' data already in place" % (path))
-            return True
-
-    def enqueue_download_data(self, path, starting_from=0, length=0, prefetch=False):
-        logger.debug("enqueue_download_data '%s' %i %i" % (path, starting_from, length))
-        start_buffer = int(starting_from / self.buffer_size)
-        if length == 0: # Means to the end of file
-            key = self.get_key(path)
-            number_of_buffers = 1 + int((key.size - 1 - starting_from) / self.buffer_size)
-        else:
-            end_buffer = int((starting_from + length - 1) / self.buffer_size)
-            number_of_buffers = 1 + (end_buffer - start_buffer)
-        for i in range(number_of_buffers):
-            start = (start_buffer + i) * self.buffer_size
-            end = start + self.buffer_size - 1
-            option_list = (path, start, end)
-            if prefetch:
-                self.prefetch_queue.put(option_list)
-            else:
-                self.download_queue.put(option_list)
-
-    def download(self, prefetch=False):
-        while self.running:
-           try:
-               if prefetch:
-                   (path, start, end) = self.prefetch_queue.get(True, 1) # 1 second time-out
-               else:
-
-                   (path, start, end) = self.download_queue.get(True, 1) # 1 second time-out
-               self.download_data(path, start, end)
-               if prefetch:
-                   self.prefetch_queue.task_done()
-               else:
-                   self.download_queue.task_done()
-           except QueueEmpty:
-               pass
-
-    def download_data(self, path, start, end):
-        thread_name = threading.current_thread().name
-        logger.debug("download_data '%s' %i-%i [thread '%s']" % (path, start, end, thread_name))
-
-        original_key = self.get_key(path)
-        if original_key is None:
-            logger.debug("download_data no key (before) '%s' [thread '%s']"
-                             % (path, thread_name))
-            return
-        logger.debug("type k = '%r'" % type(original_key))
-        logger.debug(" dir k = '%r'" % dir(original_key))
-        logger.debug("     k = '%r'" % original_key)
-        key = copy.copy(original_key)
-
-        if start > (key.size - 1):
-            logger.debug("download_data EOF '%s' %i-%i [thread '%s']" % (path, start, end, thread_name))
-            return
-
-        with self.cache.get_lock(path):
-            data = self.cache.get(path, 'data')
-            if not data:
-                logger.debug("download_data no data (before) '%s' [thread '%s']" % (path, thread_name))
-                return
-            data_range = data.get('range')
-            if not data_range:
-                logger.debug("download_data no range (before) '%s' [thread '%s']"
-                             % (path, thread_name))
-                return
-            new_interval = [start, min(end, key.size - 1)]
-            if data_range.interval.contains(new_interval): ### Can be removed ???
-                logger.debug("download_data '%s' %i-%i [thread '%s'] already downloaded"
-                             % (path, start, end, thread_name))
-                return
-            else:
-                for i in data_range.ongoing_intervals.values():
-                    if i[0] <= new_interval[0] and i[1] >= new_interval[1]:
-                        logger.debug("download_data '%s' %i-%i [thread '%s'] already downloading"
-                                     % (path, start, end, thread_name))
-                        return
-            data_range.ongoing_intervals[thread_name] = new_interval
-
-        if new_interval[0] == 0 and new_interval[1] == key.size -1:
-            range_headers = {}
-        else:
-            range_headers = { 'Range' : 'bytes=' + str(new_interval[0]) + '-' + str(new_interval[1]) }
-
-        range_headers.update(self.default_headers) ### Should I check self.requester_pays first?
-
-        retry = True
-        # for https://github.com/danilop/yas3fs/issues/46
-        retriesAttempted = 0
-        while retry:
-
-            # for https://github.com/danilop/yas3fs/issues/62
-            if key is None:
-                logger.warn("download_data 'key' is None!.. exiting retry loop")
-                break
-
-            retriesAttempted += 1
-
-            # for https://github.com/danilop/yas3fs/issues/46
-            if retriesAttempted > self.download_retries_num:
-                retry = False
-
-            logger.debug("download_data range '%s' '%s' [thread '%s'] max: %i sleep: %i retries: %i" % (path, range_headers, thread_name, self.download_retries_num, self.download_retries_sleep, retriesAttempted))
-            try:
-                if debug:
-                    n1=dt.datetime.now()
-                if range_headers: # Use range headers only if necessary
-                    bytes = key.get_contents_as_string(headers=range_headers)
-                else:
-                    bytes = key.get_contents_as_string()
-                if debug:
-                    n2=dt.datetime.now()
-                retry = False
-
-            except Exception as e:
-                logger.exception(e)
-                logger.info("download_data error '%s' %i-%i [thread '%s'] -> retrying max: %i sleep: %i retries: %i" % (path, start, end, thread_name, self.download_retries_num, self.download_retries_sleep, retriesAttempted))
-                time.sleep(self.download_retries_sleep) # for https://github.com/danilop/yas3fs/issues/46
-                key = copy.copy(self.get_key(path)) # Do I need this to overcome error "caching" ???
-
-        if debug:
-            elapsed = (n2-n1).microseconds/1e6
-            logger.debug("download_data done '%s' %i-%i [thread '%s'] elapsed %.6f" % (path, start, end, thread_name, elapsed))
-
-        with self.cache.get_lock(path):
-                data = self.cache.get(path, 'data')
-                if not data:
-                    logger.debug("download_data no data (after) '%s' [thread '%s']" % (path, thread_name))
-                    return
-                data_range = data.get('range')
-                if not data_range:
-                    logger.debug("download_data no range (after) '%s' [thread '%s']" % (path, thread_name))
-                    return
-                del data_range.ongoing_intervals[thread_name]
-                if not bytes:
-                    length = 0
-                    logger.debug("download_data no bytes '%s' [thread '%s']" % (path, thread_name))
-                else:
-                    length = len(bytes)
-                    logger.debug("download_data %i bytes '%s' [thread '%s']" % (length, path, thread_name))
-                if length > 0:
-                    with data.get_lock():
-                        no_content = False
-                        if not data.content: # Usually for prefetches
-                            no_content = True
-                            data.open()
-                        data.content.seek(start)
-                        data.content.write(bytes)
-                        new_interval = [start, start + length - 1]
-                        data_range.interval.add(new_interval)
-                        data.update_size()
-                        if no_content:
-                            data.close()
-                        data_range.wake()
-
-        logger.debug("download_data end '%s' %i-%i [thread '%s']" % (path, start, end, thread_name))
-
-        with self.cache.get_lock(path):
-            data = self.cache.get(path, 'data')
-            data_range = data.get('range')
-            if data_range:
-                if data_range.interval.contains([0, key.size - 1]): # -1 ???
-                    data.delete('range')
-                    data.update_etag(key.etag[1:-1])
-                    logger.debug("download_data all ended '%s' [thread '%s']" % (path, thread_name))
-
-    def get_to_do_on_s3(self, i):
-        while self.running:
-           try:
-               (key, pub, cmds) = self.s3_queue[i].get(True, 1) # 1 second time-out
-               # MUTABLE PROTECTION
-               # various sections of do_cmd_on_s3_now have the potential
-               #     of mutating pub, this tries to keep the queue clean
-               #     in case a retry happens.
-               pub = copy.copy(pub)
-
-               self.do_on_s3_now(key, pub, cmds)
-               self.s3_queue[i].task_done()
-           except QueueEmpty:
-               pass
-
-    @withplugin
-    def do_on_s3(self, key, pub, cmds):
-        if self.s3_num == 0:
-            return self.do_on_s3_now(key, pub, cmds)
-
-        i = hash(key.name) % self.s3_num # To distribute files consistently across threads
-        self.s3_queue[i].put((key, pub, cmds))
-
-    @withplugin
-    def do_cmd_on_s3_now(self, key, pub, action, args, kargs):
-        logger.debug("do_cmd_on_s3_now action '%s' key '%r' args '%s' kargs '%s'" % (action, key, args, kargs))
-
-        # fuse/yas3fs is version unaware and all operation should
-        # happen to the current version
-        # also we don't track updated key.version_id in self.cache
-        # so it is likely that what was stored has been staled
-        key.version_id = None
-
-        try:
-            if action == 'delete':
-                path = pub[1]
-                key.delete()
-                del self.cache.entries[path]
-
-            elif action == 'copy':
-                # Otherwise we loose the Content-Type with S3 Copy
-                key.metadata['Content-Type'] = key.content_type
-                key.copy(*args, **kargs)
-
-                path = self.remove_prefix(args[1])
-
-                if path.endswith('/'):
-                    # this is a directory, but interally stored w/o
-                    # trailing slash
-                    path = path[:-1]
-
-                # renaming?
-                if path != key.name:
-                    # del self.cache.entries[path]
-                    if self.cache.has(path, 's3_busy'):
-                        self.cache.entries[path]['s3_busy'] = 0
-
-            elif action == 'set_contents_from_string':
-                key.set_contents_from_string(*args,**kargs)
-            elif action == 'set_contents_from_file':
-                data = args[0] # First argument must be data
-
-                if data.cache.is_deleting(data.path):
-                    return None
-
-                try:
-                    # ignore deleting flag, though will fail w/ IOError
-                    key.set_contents_from_file(data.get_content(wait_until_cleared_proplist = ['s3_busy']),**kargs)
-                except IOError as e:
-                    logger.error("set_contents_from_file IOError on " + str(data))
-                    raise e
-
-                etag = key.etag[1:-1]
-
-                # ignore deleting flag
-                with data.get_lock(wait_until_cleared_proplist = ['s3_busy']):
-                    data.update_etag(etag, wait_until_cleared_proplist = ['s3_busy'])
-                    data.delete('change', wait_until_cleared_proplist = ['s3_busy'])
-                pub.append(etag)
-            elif action == 'multipart_upload':
-
-                data = args[1] # Second argument must be data
-
-                if data.cache.is_deleting(data.path):
-                    return None
-
-                full_size = args[2] # Third argument must be full_size
-                complete = self.multipart_upload(*args)
-
-                uploaded_key = self.s3_bucket.get_key(key.name.encode('utf-8'), headers=self.default_headers)
-
-                logger.debug("Multipart-upload Key Sizes '%r' local: %i remote: %i" %(key, full_size, uploaded_key.size))
-                if full_size != uploaded_key.size:
-                     logger.error("Multipart-upload Key Sizes do not match for '%r' local: %i remote: %i" %(key, full_size, uploaded_key.size))
-                     raise Exception("Multipart-upload KEY SIZES DO NOT MATCH")
-
-                etag = complete.etag[1:-1]
-                self.cache.delete(data.path, 'key')
-
-                # ignore deleting flag
-                with data.get_lock(wait_until_cleared_proplist = ['s3_busy']):
-                    data.update_etag(etag, wait_until_cleared_proplist = ['s3_busy'])
-                    data.delete('change', wait_until_cleared_proplist = ['s3_busy'])
-                pub.append(etag)
-            else:
-                logger.error("do_cmd_on_s3_now Unknown action '%s'" % action)
-                # SHOULD THROW EXCEPTION...
-
-        except Exception as e:
-            logger.exception(e)
-            raise e
-
-        logger.debug("do_cmd_on_s3_now action '%s' key '%r' args '%s' kargs '%s' done" % (action, key, args, kargs))
-        return pub
-
-
-    @withplugin
-    def do_cmd_on_s3_now_w_retries(self, key, pub, action, args, kargs, retries = 1):
-        last_exception = None
-        for tries in range(1, retries +1):
-            if tries > 1:
-                time.sleep(self.s3_retries_sleep) # Better wait N seconds before retrying
-            try:
-                logger.debug("do_cmd_on_s3_now_w_retries try %s action '%s' key '%r' args '%s' kargs '%s'" % (tries, action, key, args, kargs))
-                return self.do_cmd_on_s3_now(key, pub, action, args, kargs)
-            except Exception as e:
-                last_exception = e
-
-        logger.error("do_cmd_on_s3_now_w_retries FAILED '%s' key '%r' args '%s' kargs '%s'" % (action, key, args, kargs))
-
-        raise last_exception
-
-    @withplugin
-    def do_on_s3_now(self, key, pub, cmds):
-        for c in cmds:
-            action = c[0]
-            args = None
-            kargs = None
-
-            if len(c) > 1:
-                args = c[1]
-            if len(c) > 2:
-                kargs = c[2]
-
-            pub = self.do_cmd_on_s3_now_w_retries(key, pub, action, args, kargs, self.s3_retries)
-            if pub:
-                self.publish(pub)
-
-    def readlink(self, path):
-        logger.debug("readlink '%s'" % (path))
-
-        if self.cache.is_deleting(path):
-            logger.debug("readlink path '%s' is deleting -- throwing ENOENT" % (path))
-            raise FuseOSError(errno.ENOENT)
-
-        with self.cache.get_lock(path):
-            if self.cache.is_empty(path):
-                logger.debug("readlink '%s' ENOENT" % (path))
-                raise FuseOSError(errno.ENOENT)
-            self.cache.add(path)
-            if stat.S_ISLNK(self.getattr(path)['st_mode']):
-                if not self.check_data(path):
-                    logger.debug("readlink '%s' ENOENT" % (path))
-                    raise FuseOSError(errno.ENOENT)
-
-            data = self.cache.get(path, 'data')
-            if data is None:
-                logger.error("readlink '%s' no data ENOENT" % (path))
-                raise FuseOSError(errno.ENOENT) # ??? That should not happen
-
-        data_range = data.get('range')
-        if data_range:
-            self.enqueue_download_data(path)
-            # self.download_data(path)
-            while True:
-                logger.debug("readlink wait '%s'" % (path))
-                data_range.wait()
-                logger.debug("readlink awake '%s'" % (path))
-                data_range = data.get('range')
-                if not data_range:
-                    break
-        data.open()
-        link = data.get_content_as_string()
-        data.close()
-        return link.decode('utf-8')
-
-
-    def rmdir(self, path):
-        logger.debug("rmdir '%s'" % (path))
-
-        if self.cache.is_deleting(path):
-            logger.debug("rmdir path '%s' is deleting -- throwing ENOENT" % (path))
-            raise FuseOSError(errno.ENOENT)
-
-        with self.cache.get_lock(path):
-            if self.cache.is_empty(path):
-                logger.debug("rmdir '%s' cache ENOENT" % (path))
-                raise FuseOSError(errno.ENOENT)
-            k = self.get_key(path)
-            if not k and not self.cache.has(path) and not self.folder_has_contents(path):
-                logger.debug("rmdir '%s' S3 ENOENT" % (path))
-                raise FuseOSError(errno.ENOENT)
-            dirs = self.cache.get(path, 'readdir')
-            if dirs is None:
-                if self.folder_has_contents(path, 2): # There is something inside the folder
-                    logger.debug("rmdir '%s' S3 ENOTEMPTY" % (path))
-                    raise FuseOSError(errno.ENOTEMPTY)
-            else:
-                if len(dirs) > 2:
-                    logger.debug("rmdir '%s' cache ENOTEMPTY" % (path))
-                    raise FuseOSError(errno.ENOTEMPTY)
-            ###k.delete()
-            ###self.publish(['rmdir', path])
-            self.cache.reset(path, with_deleting = bool(k)) # Cache invaliation
-            self.remove_from_parent_readdir(path)
-            if k:
-                logger.debug("rmdir '%s' '%s' S3" % (path, k))
-                pub = [ 'rmdir', path ]
-                cmds = [ [ 'delete', [] , { 'headers': self.default_headers } ] ]
-                self.do_on_s3(k, pub, cmds)
-
-            return 0
-
-    def truncate(self, path, size):
-        logger.debug("truncate '%s' '%i'" % (path, size))
-
-        if self.cache.is_deleting(path):
-            logger.debug("truncate path '%s' is deleting -- throwing ENOENT" % (path))
-            raise FuseOSError(errno.ENOENT)
-
-        with self.cache.get_lock(path):
-            if self.cache.is_empty(path):
-                logger.debug("truncate '%s' '%i' ENOENT" % (path, size))
-                raise FuseOSError(errno.ENOENT)
-            self.cache.add(path)
-            if not self.check_data(path):
-                logger.debug("truncate '%s' '%i' ENOENT" % (path, size))
-                raise FuseOSError(errno.ENOENT)
-            while True:
-                data = self.cache.get(path, 'data')
-                if not data:
-                    logger.error("truncate '%s' '%i' no data ENOENT" % (path, size))
-                    raise FuseOSError(errno.ENOENT) # ??? That should not happen
-                data_range = data.get('range')
-                if not data_range:
-                    break
-                if (size == 0) or (data_range.interval.contains([0, size - 1])):
-                    data.delete('range')
-                    break
-                self.enqueue_download_data(path, 0, size)
-                logger.debug("truncate wait '%s' '%i'" % (path, size))
-                data_range.wait()
-                logger.debug("truncate awake '%s' '%i'" % (path, size))
-            data.content.truncate(size)
-            now = get_current_time()
-            attr = self.get_metadata(path, 'attr')
-            old_size = attr['st_size']
-            data.set('change', True)
-            if size != old_size:
-                attr['st_size'] = size
-                data.update_size()
-            attr['st_mtime'] = now
-            attr['st_atime'] = now
-            return 0
-
-    ### Should work for files in cache but not flushed to S3...
-    def rename(self, path, new_path):
-        logger.debug("rename '%s' '%s'" % (path, new_path))
-
-        if self.cache.is_deleting(path):
-            logger.debug("rename path '%s' is deleting -- throwing ENOENT" % (path))
-            raise FuseOSError(errno.ENOENT)
-
-        with self.cache.get_lock(path):
-            if self.cache.is_empty(path):
-                logger.debug("rename '%s' '%s' ENOENT no '%s' from cache" % (path, new_path, path))
-                raise FuseOSError(errno.ENOENT)
-            key = self.get_key(path)
-            if not key and not self.cache.has(path):
-                logger.debug("rename '%s' '%s' ENOENT no '%s'" % (path, new_path, path))
-                raise FuseOSError(errno.ENOENT)
-            new_parent_path = os.path.dirname(new_path)
-            new_parent_key = self.get_key(new_parent_path)
-            if not new_parent_key and not self.folder_has_contents(new_parent_path):
-                logger.debug("rename '%s' '%s' ENOENT no parent path '%s'" % (path, new_path, new_parent_path))
-                raise FuseOSError(errno.ENOENT)
-        attr = self.getattr(path)
-        if stat.S_ISDIR(attr['st_mode']):
-            self.rename_path(path, new_path)
-        else:
-            self.rename_item(path, new_path)
-        self.remove_from_parent_readdir(path)
-        self.add_to_parent_readdir(new_path)
-
-    def rename_path(self, path, new_path):
-        logger.debug("rename_path '%s' -> '%s'" % (path, new_path))
-        dirs = self.readdir(path)
-        for d in dirs:
-            if d in ['.', '..']:
-                continue
-            d_path = ''.join([path, '/', d])
-            d_new_path = ''.join([new_path, '/', d])
-            attr = self.getattr(d_path)
-            if stat.S_ISDIR(attr['st_mode']):
-                self.rename_path(d_path, d_new_path)
-            else:
-                self.rename_item(d_path, d_new_path)
-        self.rename_item(path, new_path, dir=True)
-
-    def rename_item(self, path, new_path, dir=False):
-        logger.debug("rename_item '%s' -> '%s' dir?%s" % (path, new_path, dir))
-        source_path = path
-        target_path = new_path
-        key = self.get_key(source_path)
-        self.cache.rename(source_path, target_path)
-        if key: # For files in cache or dir not on S3 but still not flushed to S3
-            self.rename_on_s3(key, source_path, target_path, dir)
-
-    def rename_on_s3(self, key, source_path, target_path, dir):
-        logger.debug("rename_on_s3 '%s' '%s' -> '%s' dir?%s" % (key, source_path, target_path, dir))
-        # Otherwise we loose the Content-Type with S3 Copy
-        key.metadata['Content-Type'] = key.content_type
-        ### key.copy(key.bucket.name, target, key.metadata, preserve_acl=False)
-        target = self.join_prefix(target_path)
-        if dir:
-            target += '/'
-        pub = [ 'rename', source_path, target_path ]
-
-        if isinstance(target, bytes):
-            target_for_cmd = target.decode('utf-8')
-        else:
-            target_for_cmd = target
-
-        cmds = [ [ 'copy', [ key.bucket.name, target_for_cmd, key.metadata ],
-                   { 'preserve_acl': False , 'encrypt_key':self.aws_managed_encryption } ],
-                 [ 'delete', [], { 'headers': self.default_headers } ] ]
-        self.do_on_s3(key, pub, cmds)
-        ###key.delete()
-        ###self.publish(['rename', source_path, target_path])
-
-    def mknod(self, path, mode, dev=None):
-        logger.debug("mknod '%s' '%i' '%s'" % (path, mode, dev))
-        with self.cache.get_lock(path):
-            if self.cache.is_not_empty(path):
-                logger.debug("mknod '%s' '%i' '%s' cache EEXIST" % (path, mode, dev))
-                raise FuseOSError(errno.EEXIST)
-            k = self.get_key(path)
-            if k:
-                logger.debug("mknod '%s' '%i' '%s' key EEXIST" % (path, mode, dev))
-                raise FuseOSError(errno.EEXIST)
-            self.cache.add(path)
-            now = get_current_time()
-            uid, gid = get_uid_gid()
-            attr = {}
-            attr['st_uid'] = uid
-            attr['st_gid'] = gid
-            attr['st_mode'] = int(stat.S_IFREG | mode)
-            attr['st_atime'] = now
-            attr['st_mtime'] = now
-            attr['st_ctime'] = now
-            attr['st_size'] = 0 # New file
-            if self.cache_on_disk > 0:
-                data = FSData(self.cache, 'mem', path) # New files (almost) always cache in mem - is it ok ???
-            else:
-                data = FSData(self.cache, 'disk', path)
-            self.cache.set(path, 'data', data)
-            data.set('change', True)
-            self.set_metadata(path, 'attr', attr)
-            self.set_metadata(path, 'xattr', {})
-            self.add_to_parent_readdir(path)
-            self.publish(['mknod', path])
-            return 0
-
-    def unlink(self, path):
-        logger.debug("unlink '%s'" % (path))
-
-        if self.cache.is_deleting(path):
-            logger.debug("unlink path '%s' is deleting -- throwing ENOENT" % (path))
-            raise FuseOSError(errno.ENOENT)
-
-        with self.cache.get_lock(path):
-            if self.cache.is_empty(path):
-                logger.debug("unlink '%s' ENOENT" % (path))
-                raise FuseOSError(errno.ENOENT)
-            k = self.get_key(path)
-            if not k and not self.cache.has(path):
-                logger.debug("unlink '%s' ENOENT" % (path))
-                raise FuseOSError(errno.ENOENT)
-            self.cache.reset(path, with_deleting = bool(k)) # Cache invaliation
-            self.remove_from_parent_readdir(path)
-            if k:
-                logger.debug("unlink '%s' '%s' S3" % (path, k))
-                ###k.delete()
-                ###self.publish(['unlink', path])
-                pub = [ 'unlink', path ]
-                cmds = [ [ 'delete', [], { 'headers': self.default_headers } ] ]
-                self.do_on_s3(k, pub, cmds)
-                # self.do_on_s3_now(k, pub, cmds)
-
-        return 0
-
-    def create(self, path, mode, fi=None):
-        logger.debug("create '%s' '%i' '%s'" % (path, mode, fi))
-        return self.open(path, mode)
-
-    def open(self, path, flags):
-        logger.debug("open '%s' '%i'" % (path, flags))
-        with self.cache.get_lock(path):
-            self.cache.add(path)
-            if not self.check_data(path):
-                self.mknod(path, flags)
-            self.cache.get(path, 'data').open()
-            logger.debug("open '%s' '%i' '%s'" % (path, flags, self.cache.get(path, 'data').get('open')))
-        return 0
-
-    def release(self, path, flags):
-        logger.debug("release '%s' '%i'" % (path, flags))
-
-        if self.cache.is_deleting(path):
-            logger.debug("release path '%s' is deleting -- throwing ENOENT" % (path))
-            raise FuseOSError(errno.ENOENT)
-
-        with self.cache.get_lock(path):
-            if self.cache.is_empty(path):
-                logger.debug("release '%s' '%i' ENOENT" % (path, flags))
-                raise FuseOSError(errno.ENOENT)
-            data = self.cache.get(path, 'data')
-            if data:
-                if data.has('change') and data.get('open') == 1: # Last one to release the file
-                    self.upload_to_s3(path, data)
-                data.close() # Close after upload to have data.content populated for disk cache
-                logger.debug("release '%s' '%i' '%s'" % (path, flags, data.get('open')))
-            else:
-                logger.debug("release '%s' '%i'" % (path, flags))
-        return 0
-
-    def read(self, path, length, offset, fh=None):
-        logger.debug("read '%s' '%i' '%i' '%s'" % (path, length, offset, fh))
-
-        if self.cache.is_deleting(path):
-            logger.debug("read path '%s' is deleting -- throwing ENOENT" % (path))
-            raise FuseOSError(errno.ENOENT)
-
-        if not self.cache.has(path) or self.cache.is_empty(path):
-            logger.debug("read '%s' '%i' '%i' '%s' ENOENT" % (path, length, offset, fh))
-            raise FuseOSError(errno.ENOENT)
-
-        retry = True
-        # for https://github.com/danilop/yas3fs/issues/46
-        retriesAttempted = 0
-        while retry:
-            retriesAttempted += 1
-
-            # for https://github.com/danilop/yas3fs/issues/46
-            if retriesAttempted > self.read_retries_num:
-                logger.error("read '%s' '%i' '%i' '%s' max read retries exceeded max: %i sleep: %i retries: %i, raising FuseOSError(errno.EIO) ''" % (path, length, offset, fh, self.read_retries_num, self.read_retries_sleep, retriesAttempted))
-                retry = False
-                self.invalidate_cache(path)
-                raise FuseOSError(errno.EIO)
-
-            data = self.cache.get(path, 'data')
-            if not data:
-                logger.debug("read '%s' '%i' '%i' '%s' no data" % (path, length, offset, fh))
-                return '' # Something better ???
-            data_range = data.get('range')
-            if data_range is None:
-                logger.debug("read '%s' '%i' '%i' '%s' no range" % (path, length, offset, fh))
-                break
-            attr = self.get_metadata(path, 'attr')
-            file_size = attr['st_size']
-            end_interval = min(offset + length, file_size) - 1
-            if offset > end_interval:
-                logger.debug("read '%s' '%i' '%i' '%s' offset=%i > end_interval=%i" %((path, length, offset, fh, offset, end_interval)))
-                return '' # Is this ok ???
-            read_interval = [offset, end_interval]
-            if data_range.interval.contains(read_interval):
-                if self.buffer_prefetch:
-                    prefetch_start = end_interval + 1
-                    prefetch_length = self.buffer_size * self.buffer_prefetch
-                    logger.debug("download prefetch '%s' '%i' '%i'" % (path, prefetch_start, prefetch_length))
-                    prefetch_end_interval = min(prefetch_start + prefetch_length, file_size) - 1
-                    if prefetch_start < prefetch_end_interval:
-                        prefetch_interval = [prefetch_start, prefetch_end_interval]
-                        if not data_range.interval.contains(prefetch_interval):
-                            self.enqueue_download_data(path, prefetch_start, prefetch_length, prefetch=True)
-                logger.debug("read '%s' '%i' '%i' '%s' in range" % (path, length, offset, fh))
-                break
-            else:
-                if retriesAttempted > 1:
-                    logger.debug('%d retries' % (retriesAttempted))
-                    time.sleep(self.read_retries_sleep)
-
-                # Note added max retries as this can go on forever... for https://github.com/danilop/yas3fs/issues/46
-                logger.debug("read '%s' '%i' '%i' '%s' out of range" % (path, length, offset, fh))
-                self.enqueue_download_data(path, offset, length)
-
-
-            logger.debug("read wait '%s' '%i' '%i' '%s'" % (path, length, offset, fh))
-            data_range.wait()
-            logger.debug("read awake '%s' '%i' '%i' '%s'" % (path, length, offset, fh))
-            # update atime just in the cache ???
-        with data.get_lock():
-            if not data.content:
-                logger.debug("read '%s' '%i' '%i' '%s' no content" % (path, length, offset, fh))
-                return '' # Something better ???
-            data.content.seek(offset)
-            return data.content.read(length)
-
-    def write(self, path, new_data, offset, fh=None):
-        logger.debug("write '%s' '%i' '%i' '%s'" % (path, len(new_data), offset, fh))
-
-        if self.cache.is_deleting(path):
-            logger.debug("write path '%s' is deleting -- throwing ENOENT" % (path))
-            raise FuseOSError(errno.ENOENT)
-
-        if not self.cache.has(path) or self.cache.is_empty(path):
-            logger.debug("write '%s' '%i' '%i' '%s' ENOENT" % (path, len(new_data), offset, fh))
-            raise FuseOSError(errno.ENOENT)
-
-        if sys.version_info < (3, ):
-            if isinstance(new_data, unicode): # Fix for unicode
-                logger.debug("write '%s' '%i' '%i' '%s' unicode fix" % (path, len(new_data), offset, fh))
-                new_data = str(new_data.encode('utf-8'))
-        else:
-            if not isinstance(new_data, bytes):
-               new_data = new_data.encode('utf-8')
-        length = len(new_data)
-
-        data = self.cache.get(path, 'data')
-        data_range = data.get('range')
-
-        if data_range:
-            self.enqueue_download_data(path)
-            while data_range:
-                logger.debug("write wait '%s' '%i' '%i' '%s'" % (path, len(new_data), offset, fh))
-                data_range.wait()
-                logger.debug("write awake '%s' '%i' '%i' '%s'" % (path, len(new_data), offset, fh))
-                data_range = data.get('range')
-
-        with data.get_lock():
-            if not data.content:
-                logger.info("write awake '%s' '%i' '%i' '%s' no content" % (path, len(new_data), offset, fh))
-                return 0
-            if isinstance(data.content.name, bytes):
-                contentname = data.content.name.decode('utf-8')
-            else:
-                contentname = data.content.name
-            logger.debug("write '%s' '%i' '%i' '%s' '%s' content" % (path, len(new_data), offset, fh, contentname))
-            data.content.seek(offset)
-
-            data.content.write(new_data)
-
-            data.set('change', True)
-            now = get_current_time()
-            attr = self.get_metadata(path, 'attr')
-            old_size = attr['st_size']
-            new_size = max(old_size, offset + length)
-            if new_size != old_size:
-                attr['st_size'] = new_size
-                data.update_size()
-            attr['st_mtime'] = now
-            attr['st_atime'] = now
-        return length
-
-    def upload_to_s3(self, path, data):
-        logger.debug("upload_to_s3 '%s'" % path)
-        k = self.get_key(path)
-        if not k: # New key
-            k = UTF8DecodingKey(self.s3_bucket)
-            k.key = self.join_prefix(path)
-            self.cache.set(path, 'key', k)
-        now = get_current_time()
-        attr = self.get_metadata(path, 'attr', k)
-        attr['st_atime'] = now
-        attr['st_mtime'] = now
-        self.set_metadata(path, 'attr', None, k) # To update key metadata before upload to S3
-        self.set_metadata(path, 'xattr', None, k) # To update key metadata before upload to S3
-        mimetype = mimetypes.guess_type(path)[0] or 'application/octet-stream'
-        if k.size is None:
-            old_size = 0
-        else:
-            old_size = k.size
-
-        written = False
-        pub = [ 'upload', path ] # Add Etag before publish
-        headers = { 'Content-Type': mimetype }
-        headers.update(self.default_write_headers)
-
-        logger.debug("multipart test: key '%s' mp-num '%s' st_size '%s' mp-size '%s'" %(path, self.multipart_num, attr['st_size'], self.multipart_size))
-        if self.multipart_num > 0:
-            full_size = attr['st_size']
-            if full_size > self.multipart_size:
-                logger.debug("upload_to_s3 '%s' '%s' '%s' S3 multipart" % (path, k, mimetype))
-                cmds = [ [ 'multipart_upload', [ k.name, data, full_size, headers, k.metadata ] ] ]
-                written = True
-        if not written:
-            logger.debug("upload_to_s3 '%s' '%s' '%s' S3" % (path, k, mimetype))
-            ###k.set_contents_from_file(data.content, headers=headers)
-            cmds = [ [ 'set_contents_from_file', [ data ], { 'headers': headers } ] ]
-        self.do_on_s3(k, pub, cmds)
-        ###self.publish(['upload', path, etag])
-        logger.debug("upload_to_s3 '%s' done" % path)
-
-    def multipart_upload(self, key_path, data, full_size, headers, metadata):
-
-        logger.debug("multipart_upload '%s' '%s' '%s' '%s'" % (key_path, data, full_size, headers))
-        part_num = 0
-        part_pos = 0
-        part_queue = Queue()
-        multipart_size = max(self.multipart_size, full_size / 100) # No more than 100 parts...
-        logger.debug("multipart_upload '%s' multipart_size '%s'" % (key_path, multipart_size))
-        while part_pos < full_size:
-            bytes_left = full_size - part_pos
-            if bytes_left > self.multipart_size:
-                part_size = self.multipart_size
-            else:
-                part_size = bytes_left
-            part_num += 1
-            part_queue.put([ part_num, PartOfFSData(data, part_pos, part_size) ])
-            part_pos += part_size
-            logger.debug("part from %i for %i" % (part_pos, part_size))
-        logger.debug("initiate_multipart_upload '%s' '%s'" % (key_path, headers))
-        num_threads = min(part_num, self.multipart_num)
-        logger.debug("multipart_upload '%s' num_threads '%s'" % (key_path, num_threads))
-
-        # encoding for https://github.com/danilop/yas3fs/issues/56
-        mpu = self.s3_bucket.initiate_multipart_upload(key_path.encode('utf-8'), headers=headers, metadata=metadata)
-
-        self.multipart_uploads_in_progress += 1
-
-        for i in range(num_threads):
-            t = TracebackLoggingThread(target=self.part_upload, args=(mpu, part_queue), name=("PartUpload-%04d" % i))
-            t.demon = True
-            t.start()
-            logger.debug("multipart_upload thread '%i' started" % i)
-        logger.debug("multipart_upload all threads started '%s' '%s' '%s'" % (key_path, data, headers))
-        part_queue.join()
-        logger.debug("multipart_upload all threads joined '%s' '%s' '%s'" % (key_path, data, headers))
-        if len(mpu.get_all_parts()) == part_num:
-            logger.debug("multipart_upload ok '%s' '%s' '%s'" % (key_path, data, headers))
-            new_key = mpu.complete_upload()
-            self.multipart_uploads_in_progress -= 1
-        else:
-            logger.debug("multipart_upload cancel '%s' '%s' '%s' '%i' != '%i'" % (key_path, data, headers, len(mpu.get_all_parts()), part_num))
-            mpu.cancel_upload()
-            new_key = None
-            self.multipart_uploads_in_progress -= 1
-        return new_key
-
-    def part_upload(self, mpu, part_queue):
-        logger.debug("new thread!")
-        try:
-            while (True):
-                logger.debug("trying to get a part from the queue")
-                [ num, part ] = part_queue.get(False)
-                for retry in range(self.multipart_retries):
-                    logger.debug("begin upload of part %i retry %i part__ %s" % (num, retry, str(part.__dict__)))
-                    try:
-                        mpu.upload_part_from_file(fp=part, part_num=num)
-                        break
-                    except Exception as e:
-
-                        # reset to initial position, before next retry
-                        # this force fixes an issue where the position
-                        # is off after an uncaught low-level connection
-                        # exception is thrown
-                        part.pos = 0
-
-                        logger.exception(e)
-                        logger.info("error during multipart upload part %i retry %i part__ %s : %s"
-                                    % (num, retry, str(part.__dict__), sys.exc_info()[0]))
-                        time.sleep(self.s3_retries_sleep) # Better wait N seconds before retrying
-                logger.debug("end upload of part %i retry %i part__ %s" % (num, retry, str(part.__dict__)))
-                part_queue.task_done()
-        except QueueEmpty:
-            logger.debug("the queue is empty")
-
-    def chmod(self, path, mode):
-        logger.debug("chmod '%s' '%i'" % (path, mode))
-
-        if self.cache.is_deleting(path):
-            logger.debug("chmod path '%s' is deleting -- throwing ENOENT" % (path))
-            raise FuseOSError(errno.ENOENT)
-
-        with self.cache.get_lock(path):
-            if self.cache.is_empty(path):
-                logger.debug("chmod '%s' '%i' ENOENT" % (path, mode))
-                raise FuseOSError(errno.ENOENT)
-            attr = self.get_metadata(path, 'attr')
-            if not attr:
-                return attr
-            if attr['st_mode'] != mode:
-                attr['st_mode'] = mode
-                self.set_metadata(path, 'attr')
-            return 0
-
-    def chown(self, path, uid, gid):
-        logger.debug("chown '%s' '%i' '%i'" % (path, uid, gid))
-
-        if self.cache.is_deleting(path):
-            logger.debug("chown path '%s' is deleting -- throwing ENOENT" % (path))
-            raise FuseOSError(errno.ENOENT)
-
-        with self.cache.get_lock(path):
-            if self.cache.is_empty(path):
-                logger.debug("chown '%s' '%i' '%i' ENOENT" % (path, uid, gid))
-                raise FuseOSError(errno.ENOENT)
-            attr = self.get_metadata(path, 'attr')
-            if not attr:
-                return attr
-            changed = False
-            if uid != -1 and attr['st_uid'] != uid:
-                attr['st_uid'] = uid
-                changed = True
-            if gid != -1 and attr['st_gid'] != gid:
-                attr['st_gid'] = gid
-                changed = True
-            if changed:
-                self.set_metadata(path, 'attr')
-            return 0
-
-    def utimens(self, path, times=None):
-        logger.debug("utimens '%s' '%s'" % (path, times))
-
-        if self.cache.is_deleting(path):
-            logger.debug("utimens path '%s' is deleting -- throwing ENOENT" % (path))
-            raise FuseOSError(errno.ENOENT)
-
-        with self.cache.get_lock(path):
-            if self.cache.is_empty(path):
-                logger.debug("utimens '%s' '%s' ENOENT" % (path, times))
-                raise FuseOSError(errno.ENOENT)
-            now = get_current_time()
-            atime, mtime = times if times else (now, now)
-            attr = self.get_metadata(path, 'attr')
-            logger.debug('utimens attr %s' % attr)
-            if not attr:
-                return attr
-            attr['st_atime'] = atime
-            attr['st_mtime'] = mtime
-            self.set_metadata(path, 'attr')
-            return 0
-
-    def getxattr(self, path, name, position=0):
-        logger.debug("getxattr '%s' '%s' '%i'" % (path, name, position))
-
-        if name in ['yas3fs.bucket', 'user.yas3fs.bucket']:
-            return self.s3_bucket_name
-
-        if self.cache.is_deleting(path):
-            logger.debug("getxattr path '%s' is deleting -- throwing ENOENT" % (path))
-            raise FuseOSError(errno.ENOENT)
-
-        if self.cache.is_empty(path):
-            logger.debug("getxattr '%s' '%s' '%i' ENOENT" % (path, name, position))
-            raise FuseOSError(errno.ENOENT)
-
-        key = self.get_key(path)
-        if not key:
-            if self.darwin:
-                raise FuseOSError(errno.ENOENT) # Should return ENOATTR
-            else:
-                return '' # Should return ENOATTR
-
-        if name in ['yas3fs.key', 'user.yas3fs.key']:
-            return key.key
-
-        if name in ['yas3fs.URL', 'user.yas3fs.URL']:
-            tmp_key = copy.copy(key)
-            tmp_key.metadata = {} # To remove unnecessary metadata headers
-            tmp_key.version_id = None
-            return tmp_key.generate_url(expires_in=0, headers=self.default_headers, query_auth=False)
-
-        xattr = self.get_metadata(path, 'xattr')
-        if xattr is None:
-            logger.debug("getxattr <- '%s' '%s' '%i' ENOENT" % (path, name, position))
-            raise FuseOSError(errno.ENOENT)
-
-        if name in ['yas3fs.signedURL', 'user.yas3fs.signedURL']:
-            try:
-                seconds = int(xattr['user.yas3fs.expiration'])
-            except KeyError:
-                seconds = self.default_expiration
-            tmp_key = copy.copy(key)
-            tmp_key.metadata = {} # To remove unnecessary metadata headers
-            tmp_key.version_id = None
-            return tmp_key.generate_url(expires_in=seconds, headers=self.default_headers)
-
-        if name in ['yas3fs.expiration', 'user.yas3fs.expiration']:
-            if 'user.yas3fs.expiration' not in xattr:
-                return str(self.default_expiration) + ' (default)'
-
-        try:
-            return xattr[name]
-        except KeyError:
-            if self.darwin:
-                raise FuseOSError(errno.ENOENT) # Should return ENOATTR
-            else:
-                return '' # Should return ENOATTR
-
-    def listxattr(self, path):
-        logger.debug("listxattr '%s'" % (path))
-
-        if self.cache.is_deleting(path):
-            logger.debug("listxattr path '%s' is deleting -- throwing ENOENT" % (path))
-            raise FuseOSError(errno.ENOENT)
-
-        if self.cache.is_empty(path):
-            logger.debug("listxattr '%s' ENOENT" % (path))
-            raise FuseOSError(errno.ENOENT)
-        xattr = self.get_metadata(path, 'xattr')
-        if xattr is None:
-            logger.debug("listxattr <- '%s' '%s' '%i' ENOENT" % (path))
-            raise FuseOSError(errno.ENOENT)
-        return set(self.yas3fs_xattrs + list(xattr.keys()))
-
-    def removexattr(self, path, name):
-        logger.debug("removexattr '%s''%s'" % (path, name))
-
-        if self.cache.is_deleting(path):
-            logger.debug("removexattr path '%s' is deleting -- throwing ENOENT" % (path))
-            raise FuseOSError(errno.ENOENT)
-
-
-        with self.cache.get_lock(path):
-            if self.cache.is_empty(path):
-                logger.debug("removexattr '%s' '%s' ENOENT" % (path, name))
-                raise FuseOSError(errno.ENOENT)
-
-            if name in self.yas3fs_xattrs and name not in ['user.yas3fs.expiration']:
-                return 0 # Do nothing
-
-            xattr = self.get_metadata(path, 'xattr')
-            try:
-                del xattr[name]
-                self.set_metadata(path, 'xattr')
-            except KeyError:
-                if name not in self.yas3fs_xattrs:
-                    logger.debug("removexattr '%s' '%s' should ENOATTR" % (path, name))
-                    if self.darwin:
-                        raise FuseOSError(errno.ENOENT) # Should return ENOATTR
-                    else:
-                        return '' # Should return ENOATTR
-            return 0
-
-    def setxattr(self, path, name, value, options, position=0):
-        logger.debug("setxattr '%s' '%s'" % (path, name))
-
-        if self.cache.is_deleting(path):
-            logger.debug("setxattr path '%s' is deleting -- throwing ENOENT" % (path))
-            raise FuseOSError(errno.ENOENT)
-
-        with self.cache.get_lock(path):
-            if self.cache.is_empty(path):
-                logger.debug("setxattr '%s' '%s' ENOENT" % (path, name))
-                raise FuseOSError(errno.ENOENT)
-            if name in self.yas3fs_xattrs and name not in ['user.yas3fs.expiration']:
-                return 0 # Do nothing
-            xattr = self.get_metadata(path, 'xattr')
-            if not xattr:
-                return xattr
-            if name not in xattr or xattr[name] != value:
-                xattr[name] = value
-                self.set_metadata(path, 'xattr')
-            return 0
-
-    def statfs(self, path):
-        logger.debug("statfs '%s'" % (path))
-        """Returns a dictionary with keys identical to the statvfs C
-           structure of statvfs(3).
-           The 'f_frsize', 'f_favail', 'f_fsid' and 'f_flag' fields are ignored
-           On Mac OS X f_bsize and f_frsize must be a power of 2
-           (minimum 512)."""
-        return {
-            "f_bsize" : 1024 * 1024,
-            "f_frsize": 1024 * 1024 * 1024,
-            "f_blocks" : 1024 * 1024 * 1024,
-            "f_bfree" : 1024 * 1024 * 1024,
-            "f_bavail" : 1024 * 1024 * 1024,
-            "f_files" : 1024 * 1024 * 1024,
-            "f_ffree" : 1024 * 1024 * 1024,
-            "f_favail" : 1024 * 1024 * 1024,
-            # "f_fsid": 512,
-            # "f_flag" : 4096,
-            "f_namemax" : 512
-            }
-
-
-class TracebackLoggingThread(threading.Thread):
-    def run(self):
-        try:
-            super(TracebackLoggingThread, self).run()
-        except (KeyboardInterrupt, SystemExit):
-            raise
-        except Exception:
-            logger.exception("Uncaught Exception in Thread")
-            raise
->>>>>>> abfae15a
 
 class CompressedRotatingFileHandler(logging.handlers.RotatingFileHandler):
     """ compress old files
@@ -3038,90 +75,9 @@
         self.mode = 'w'
         self.stream = self._open()
 
-<<<<<<< HEAD
-
-# Main
-def main():
-
-=======
-### Utility functions
-
-def error_and_exit(error, exitCode=1):
-    logger.error(error + ", use -h for help.")
-    exit(exitCode)
-
-def create_dirs(dirname):
-    logger.debug("create_dirs '%s'" % dirname)
-    try:
-        if not isinstance(dirname, bytes):
-            dirname = dirname.encode('utf-8')
-
-        os.makedirs(dirname)
-        logger.debug("create_dirs '%s' done" % dirname)
-    except OSError as exc: # Python >2.5
-        if exc.errno == errno.EEXIST and os.path.isdir(dirname):
-            logger.debug("create_dirs '%s' already there" % dirname)
-            pass
-        else:
-            raise
-
-    except Exception as exc: # Python >2.5
-        logger.debug("create_dirs '%s' ERROR %s" % (dirname, exc))
-        raise
-
-def remove_empty_dirs(dirname):
-    logger.debug("remove_empty_dirs '%s'" % (dirname))
-
-    try:
-        if not isinstance(dirname, bytes):
-            dirname = dirname.encode('utf-8')
-
-        os.removedirs(dirname)
-        logger.debug("remove_empty_dirs '%s' done" % (dirname))
-    except OSError as exc: # Python >2.5
-        if exc.errno == errno.ENOTEMPTY:
-            logger.debug("remove_empty_dirs '%s' not empty" % (dirname))
-            pass
-        else:
-            raise
-    except Exception as e:
-        logger.exception(e)
-        logger.error("remove_empty_dirs exception: " + dirname)
-        raise e
-
-
-def create_dirs_for_file(filename):
-    logger.debug("create_dirs_for_file '%s'" % filename)
-    if not isinstance(filename, bytes):
-        filename = filename.encode('utf-8')
-
-    dirname = os.path.dirname(filename)
-    create_dirs(dirname)
-
-def remove_empty_dirs_for_file(filename):
-    logger.debug("remove_empty_dirs_for_file '%s'" % filename)
-    if not isinstance(filename, bytes):
-        filename = filename.encode('utf-8')
-
-    dirname = os.path.dirname(filename)
-    remove_empty_dirs(dirname)
-
-def get_current_time():
-    return time.mktime(time.gmtime())
-
-def get_uid_gid():
-    uid, gid, pid = fuse_get_context()
-    return int(uid), int(gid)
-
-def thread_is_not_alive(t):
-    return t is None or not t.is_alive()
-
-def custom_sys_excepthook(type, value, tb):
-    logger.exception("Uncaught Exception: " + str(type) + " " + str(value) + " " + str(tb))
-
-### CLI Parser
+
+# CLI Parser
 def cli_parser(cli):
->>>>>>> abfae15a
     try:
         default_aws_region = os.environ['AWS_DEFAULT_REGION']
     except KeyError:
@@ -3274,7 +230,7 @@
     return parser.parse_args(cli)
 
 
-### Main
+# Main
 def main():
     options = cli_parser(sys.argv[1:])
 
