--- conflicted
+++ resolved
@@ -20,10 +20,7 @@
     author_email='dpoccia@gmail.com',
     url='https://github.com/danilop/yas3fs',
     install_requires=requires,
-<<<<<<< HEAD
-=======
     tests_require=['moto'],
     test_suite='nose.collector',
->>>>>>> abfae15a
     entry_points={'console_scripts': ['yas3fs = yas3fs:main']},
     )